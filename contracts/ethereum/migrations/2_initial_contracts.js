<<<<<<< HEAD
const SubMock = artifacts.require("SubMock");
const Nebula = artifacts.require("./Nebula/Nebula.sol");
const Gravity = artifacts.require("./Gravity/Gravity.sol");
const Queue = artifacts.require("./libs/QueueLib");

module.exports = async function(deployer, network, accounts) {
  await deployer.deploy(Queue);
  await deployer.link(Queue, Nebula);
  await deployer.link(Queue, Gravity);

  let gravity = await deployer.deploy(Gravity, [ accounts[0] ], 1);
  let nubula = await deployer.deploy(Nebula, accounts, gravity.address, 1);
  let sub = await deployer.deploy(SubMock, nubula.address, "100000000000000");
  await nubula.subscribe(sub.address, 0, "100000000000000")
  await web3.eth.sendTransaction({ from: accounts[0], to: sub.address, value:  "10000000000000000000" });
};
=======
const SubMock = artifacts.require("SubMock");
const Nebula = artifacts.require("Nebula");
const Queue = artifacts.require("./libs/QueueLib");

module.exports = async function(deployer, network, accounts) {
  await deployer.deploy(Queue);
  await deployer.link(Queue, Nebula);
  let nubula = await deployer.deploy(Nebula, ADDRESS, 1);
  let sub = await deployer.deploy(SubMock, nubula.address, "100000000000000");
  await nubula.subscribe(sub.address, 0, "100000000000000")
  await web3.eth.sendTransaction({ from: accounts[0], to: sub.address, value:  "10000000000000000000" });
};
>>>>>>> 6881b4c1
<|MERGE_RESOLUTION|>--- conflicted
+++ resolved
@@ -1,31 +1,16 @@
-<<<<<<< HEAD
-const SubMock = artifacts.require("SubMock");
-const Nebula = artifacts.require("./Nebula/Nebula.sol");
-const Gravity = artifacts.require("./Gravity/Gravity.sol");
-const Queue = artifacts.require("./libs/QueueLib");
-
-module.exports = async function(deployer, network, accounts) {
-  await deployer.deploy(Queue);
-  await deployer.link(Queue, Nebula);
-  await deployer.link(Queue, Gravity);
-
-  let gravity = await deployer.deploy(Gravity, [ accounts[0] ], 1);
-  let nubula = await deployer.deploy(Nebula, accounts, gravity.address, 1);
-  let sub = await deployer.deploy(SubMock, nubula.address, "100000000000000");
-  await nubula.subscribe(sub.address, 0, "100000000000000")
-  await web3.eth.sendTransaction({ from: accounts[0], to: sub.address, value:  "10000000000000000000" });
-};
-=======
-const SubMock = artifacts.require("SubMock");
-const Nebula = artifacts.require("Nebula");
-const Queue = artifacts.require("./libs/QueueLib");
-
-module.exports = async function(deployer, network, accounts) {
-  await deployer.deploy(Queue);
-  await deployer.link(Queue, Nebula);
-  let nubula = await deployer.deploy(Nebula, ADDRESS, 1);
-  let sub = await deployer.deploy(SubMock, nubula.address, "100000000000000");
-  await nubula.subscribe(sub.address, 0, "100000000000000")
-  await web3.eth.sendTransaction({ from: accounts[0], to: sub.address, value:  "10000000000000000000" });
-};
->>>>>>> 6881b4c1
+const SubMock = artifacts.require("SubMock");
+const Nebula = artifacts.require("./Nebula/Nebula.sol");
+const Gravity = artifacts.require("./Gravity/Gravity.sol");
+const Queue = artifacts.require("./libs/QueueLib");
+
+module.exports = async function(deployer, network, accounts) {
+  await deployer.deploy(Queue);
+  await deployer.link(Queue, Nebula);
+  await deployer.link(Queue, Gravity);
+
+  let gravity = await deployer.deploy(Gravity, [ accounts[0] ], 1);
+  let nubula = await deployer.deploy(Nebula, accounts, gravity.address, 1);
+  let sub = await deployer.deploy(SubMock, nubula.address, "100000000000000");
+  await nubula.subscribe(sub.address, 0, "100000000000000")
+  await web3.eth.sendTransaction({ from: accounts[0], to: sub.address, value:  "10000000000000000000" });
+};