package account

import (
	"errors"
	"strings"
)

type ChainType byte

const (
	Ethereum ChainType = iota
	Waves
	Binance
	Heco
	Fantom
	Avax
	Solana
	Polygon
<<<<<<< HEAD
	Ergo
	Sigma
=======
	XDai
>>>>>>> ef9fe36b
)

var (
	ErrInvalidChainType = errors.New("invalid chain type")
	ErrParseChainType   = errors.New("invalid parse chain type")
)

func ParseChainType(chainType string) (ChainType, error) {
	switch strings.ToLower(chainType) {
	case "heco":
		return Heco, nil
	case "bsc":
		return Binance, nil
	case "ethereum":
		return Ethereum, nil
	case "ftm":
		return Fantom, nil
	case "avax":
		return Avax, nil
	case "waves":
		return Waves, nil
	case "solana":
		return Solana, nil
	case "polygon":
		return Polygon, nil
<<<<<<< HEAD
	case "erg":
		return Ergo, nil
	case "sigma":
		return Sigma, nil
=======
	case "xdai":
		return XDai, nil
>>>>>>> ef9fe36b
	default:
		return 0, ErrParseChainType
	}
}
func (ch ChainType) String() string {
	switch ch {
	case Ethereum:
		return "ethereum"
	case Waves:
		return "waves"
	case Binance:
		return "bsc"
	case Heco:
		return "heco"
	case Fantom:
		return "ftm"
	case Avax:
		return "avax"
	case Solana:
		return "solana"
	case Polygon:
		return "polygon"
<<<<<<< HEAD
	case Ergo:
		return "erg"
	case Sigma:
		return "sigma"
=======
	case XDai:
		return "xdai"
>>>>>>> ef9fe36b
	default:
		return "ethereum"
	}
}<|MERGE_RESOLUTION|>--- conflicted
+++ resolved
@@ -16,12 +16,9 @@
 	Avax
 	Solana
 	Polygon
-<<<<<<< HEAD
 	Ergo
 	Sigma
-=======
 	XDai
->>>>>>> ef9fe36b
 )
 
 var (
@@ -47,15 +44,12 @@
 		return Solana, nil
 	case "polygon":
 		return Polygon, nil
-<<<<<<< HEAD
 	case "erg":
 		return Ergo, nil
 	case "sigma":
 		return Sigma, nil
-=======
 	case "xdai":
 		return XDai, nil
->>>>>>> ef9fe36b
 	default:
 		return 0, ErrParseChainType
 	}
@@ -78,15 +72,12 @@
 		return "solana"
 	case Polygon:
 		return "polygon"
-<<<<<<< HEAD
 	case Ergo:
 		return "erg"
 	case Sigma:
 		return "sigma"
-=======
 	case XDai:
 		return "xdai"
->>>>>>> ef9fe36b
 	default:
 		return "ethereum"
 	}
