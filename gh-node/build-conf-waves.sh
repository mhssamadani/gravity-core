--- conflicted
+++ resolved
@@ -1,34 +1,3 @@
-<<<<<<< HEAD
-#!/bin/bash
-
-
-main () {
-    local config_name='config-waves.json'
-    local native_url='http://127.0.0.1:26657'
-    local node_url='http://0.0.0.0:6869'
-
-    while [ -n "$1" ]
-    do
-        case "$1" in
-            --config) config_name="$2.json" ;;
-            --node-url) node_url=$2 ;;
-            --native-url) native_url=$2 ;;
-        esac
-        shift
-    done
-
-    JSON_FMT='{
-    "GHNodeURL":"%s",
-    "Timeout": 0,
-    "NebulaId":"0000000000000000000000000000000000000000000000000000000000000001",
-    "NodeUrl":"%s",
-    "NebulaContract":"3MHQtdw8myT6b42RD4a9zc346MxgeKeKTkE",
-    "ChainType": "Waves"\n}\n'
-    printf "$JSON_FMT" "$native_url" "$node_url" > "$config_name"
-}
-
-main $@
-=======
 #!/bin/bash
 
 
@@ -60,5 +29,4 @@
     printf "$JSON_FMT" "$priv_key" "$native_url" "$node_url" > "$config_name"
 }
 
-main $@
->>>>>>> 6881b4c1
+main $@