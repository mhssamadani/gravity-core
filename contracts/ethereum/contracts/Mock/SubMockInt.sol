--- conflicted
+++ resolved
@@ -1,8 +1,4 @@
-<<<<<<< HEAD
 pragma solidity ^0.7.0;
-=======
-pragma solidity 0.7.0;
->>>>>>> 551cbbc1
 
 import "../interfaces/ISubscriberInt.sol";
 
@@ -13,12 +9,9 @@
         nebulaAddress = newNebulaAddress;
         reward = newReward;
     }
-<<<<<<< HEAD
+    
     receive() external payable { } 
-=======
-    receive() external payable { }
->>>>>>> 551cbbc1
-
+    
     function attachValue(uint64 data) public {
     }
 
