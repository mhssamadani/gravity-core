package account

import (
	ergCrypto "crypto/ed25519"
	"github.com/btcsuite/btcutil/base58"
	"github.com/ethereum/go-ethereum/common/hexutil"
	solana_common "github.com/portto/solana-go-sdk/common"
	"github.com/tendermint/tendermint/crypto/ed25519"
	wavesplatform "github.com/wavesplatform/go-lib-crypto"
	"github.com/wavesplatform/gowaves/pkg/crypto"
)

type ConsulPubKey ed25519.PubKeyEd25519
type OraclesPubKey [33]byte

func StringToPrivKey(value string, chainType ChainType) ([]byte, error) {
	var privKey []byte
	var err error
	switch chainType {
<<<<<<< HEAD
	case Ethereum, Binance, Heco, Fantom, Avax, Polygon, Ergo, Sigma:
=======
	case Ethereum, Binance, Heco, Fantom, Avax, Polygon:
>>>>>>> b6b9ad38
		privKey, err = hexutil.Decode(value)
		if err != nil {
			return nil, err
		}
	case Solana:
		privKey = base58.Decode(value)
	case Waves:
		wCrypto := wavesplatform.NewWavesCrypto()
		seed := wavesplatform.Seed(value)
		secret, err := crypto.NewSecretKeyFromBase58(string(wCrypto.PrivateKey(seed)))
		if err != nil {
			return nil, err
		}
		privKey = secret.Bytes()
	case Ergo:
		seed := []byte(value)
		privKey = ergCrypto.NewKeyFromSeed(seed)
	}

	return privKey, nil
}

func BytesToOraclePubKey(value []byte, chainType ChainType) OraclesPubKey {
	var pubKey OraclesPubKey
	switch chainType {
	case Ethereum, Binance, Heco, Fantom, Avax, Polygon, Ergo, Sigma:
		copy(pubKey[:], value[0:33])
	case Waves:
		copy(pubKey[:], append([]byte{0}, value[0:32]...))
	case Solana:
		copy(pubKey[:], append([]byte{0}, value[0:32]...))
	}
	return pubKey
}

func (pubKey *OraclesPubKey) ToBytes(chainType ChainType) []byte {
	var v []byte
	switch chainType {
	case Ethereum, Binance, Heco, Fantom, Avax, Polygon, Ergo, Sigma:
		v = pubKey[:33]
	case Waves:
		v = pubKey[1:33]
	case Solana:
		v = pubKey[1:33]
	}
	return v
}
func (pubKey *OraclesPubKey) ToString(chainType ChainType) string {
	b := pubKey.ToBytes(chainType)
	switch chainType {
	case Ethereum, Binance, Heco, Fantom, Avax, Polygon, Ergo, Sigma:
		return hexutil.Encode(b)
	case Waves:
		return base58.Encode(b)
	case Solana:
		return base58.Encode(b)
	}

	return ""
}

func StringToOraclePubKey(value string, chainType ChainType) (OraclesPubKey, error) {
	var pubKey []byte
	var err error
	switch chainType {
	case Ethereum, Binance, Heco, Fantom, Avax, Polygon, Ergo, Sigma:
		pubKey, err = hexutil.Decode(value)
		if err != nil {
			return [33]byte{}, err
		}
	case Waves:
		wPubKey, err := crypto.NewPublicKeyFromBase58(value)
		pubKey = wPubKey[:]
		if err != nil {
			return [33]byte{}, err
		}
	case Solana:
		sPubKey := solana_common.PublicKeyFromString(value)
		pubKey = sPubKey[:]
		if err != nil {
			return [33]byte{}, err
		}
	}
	return BytesToOraclePubKey(pubKey, chainType), nil
}

func HexToValidatorPubKey(hex string) (ConsulPubKey, error) {
	b, err := hexutil.Decode(hex)
	if err != nil {
		return ConsulPubKey{}, err
	}
	pubKey := ConsulPubKey{}
	copy(pubKey[:], b)
	return pubKey, nil
}<|MERGE_RESOLUTION|>--- conflicted
+++ resolved
@@ -17,11 +17,7 @@
 	var privKey []byte
 	var err error
 	switch chainType {
-<<<<<<< HEAD
-	case Ethereum, Binance, Heco, Fantom, Avax, Polygon, Ergo, Sigma:
-=======
 	case Ethereum, Binance, Heco, Fantom, Avax, Polygon:
->>>>>>> b6b9ad38
 		privKey, err = hexutil.Decode(value)
 		if err != nil {
 			return nil, err
@@ -47,7 +43,7 @@
 func BytesToOraclePubKey(value []byte, chainType ChainType) OraclesPubKey {
 	var pubKey OraclesPubKey
 	switch chainType {
-	case Ethereum, Binance, Heco, Fantom, Avax, Polygon, Ergo, Sigma:
+	case Ethereum, Binance, Heco, Fantom, Avax, Polygon, Ergo:
 		copy(pubKey[:], value[0:33])
 	case Waves:
 		copy(pubKey[:], append([]byte{0}, value[0:32]...))
@@ -60,7 +56,7 @@
 func (pubKey *OraclesPubKey) ToBytes(chainType ChainType) []byte {
 	var v []byte
 	switch chainType {
-	case Ethereum, Binance, Heco, Fantom, Avax, Polygon, Ergo, Sigma:
+	case Ethereum, Binance, Heco, Fantom, Avax, Polygon, Ergo:
 		v = pubKey[:33]
 	case Waves:
 		v = pubKey[1:33]
@@ -72,7 +68,7 @@
 func (pubKey *OraclesPubKey) ToString(chainType ChainType) string {
 	b := pubKey.ToBytes(chainType)
 	switch chainType {
-	case Ethereum, Binance, Heco, Fantom, Avax, Polygon, Ergo, Sigma:
+	case Ethereum, Binance, Heco, Fantom, Avax, Polygon, Ergo:
 		return hexutil.Encode(b)
 	case Waves:
 		return base58.Encode(b)
@@ -87,7 +83,7 @@
 	var pubKey []byte
 	var err error
 	switch chainType {
-	case Ethereum, Binance, Heco, Fantom, Avax, Polygon, Ergo, Sigma:
+	case Ethereum, Binance, Heco, Fantom, Avax, Polygon, Ergo:
 		pubKey, err = hexutil.Decode(value)
 		if err != nil {
 			return [33]byte{}, err
