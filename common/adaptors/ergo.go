--- conflicted
+++ resolved
@@ -230,18 +230,10 @@
 	}
 	values := map[string]string{"msg": hex.EncodeToString(msg), "sk": hex.EncodeToString(adaptor.secret)}
 	jsonValue, _ := json.Marshal(values)
-<<<<<<< HEAD
-	url, err := helpers.JoinUrl(adaptor.ergoClient.Options.BaseUrl, "height")
-	if err != nil {
-		return nil, err
-	}
-
-=======
 	url, err := helpers.JoinUrl(adaptor.ergoClient.Options.BaseUrl, "sign")
 	if err != nil {
 		return nil, err
 	}
->>>>>>> 9356b8e4
 	res, err := http.Post(url.String(), "application/json", bytes.NewBuffer(jsonValue))
 	if err != nil {
 		return nil, err
@@ -279,11 +271,7 @@
 	values := map[string]string{"sk": hex.EncodeToString(adaptor.secret)}
 	jsonValue, _ := json.Marshal(values)
 	url, _ := helpers.JoinUrl(adaptor.ergoClient.Options.BaseUrl, "getAddressDetail")
-<<<<<<< HEAD
-	res, err := http.Post(url.String(), "application/json", bytes.NewBuffer(jsonValue))
-=======
 	req, err := http.NewRequestWithContext(ctx, "POST", url.String(), bytes.NewBuffer(jsonValue))
->>>>>>> 9356b8e4
 	if err != nil {
 		panic(err)
 	}
