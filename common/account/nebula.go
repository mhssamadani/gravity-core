--- conflicted
+++ resolved
@@ -20,11 +20,8 @@
 	var nebula NebulaId
 
 	switch chainType {
-<<<<<<< HEAD
-	case Ethereum, Binance, Heco, Fantom, Avax, Polygon:
-=======
+
 	case Ethereum, Binance, Heco, Fantom, Avax, Polygon, XDai:
->>>>>>> 6a0de1a7
 		nebulaBytes, err := hexutil.Decode(address)
 		if err != nil {
 			return NebulaId{}, err
@@ -33,18 +30,13 @@
 	case Waves:
 		nebulaBytes := crypto.MustBytesFromBase58(address)
 		nebula = BytesToNebulaId(nebulaBytes)
-	case Solana, Ergo:
+	case Solana:
 		nebulaBytes := base58.Decode(address)
 		nebula = BytesToNebulaId(nebulaBytes)
 		zap.L().Sugar().Debug("NebulaId: ", nebula)
-	case Ergo, Sigma:
+	case Ergo:
 		nebulaBytes := base58.Decode(address)
 		nebula = BytesToNebulaId(nebulaBytes)
-		//nebulaBytes, err := hex.DecodeString(address)
-		//if err != nil {
-		//	return NebulaId{}, err
-		//}
-		//nebula = BytesToNebulaId(nebulaBytes)
 		zap.L().Sugar().Debug("NebulaId: ", nebula)
 		zap.L().Sugar().Debug("nebulaBytes: ", nebulaBytes)
 		zap.L().Sugar().Debug("Nebula: ", address)
@@ -67,19 +59,14 @@
 func (id NebulaId) ToString(chainType ChainType) string {
 	nebula := id.ToBytes(chainType)
 	switch chainType {
-<<<<<<< HEAD
-	case Ethereum, Binance, Heco, Fantom, Avax, Polygon:
-=======
 	case Ethereum, Binance, Heco, Fantom, Avax, Polygon, XDai:
->>>>>>> 6a0de1a7
 		return hexutil.Encode(nebula[:])
-	case Waves, Ergo:
+	case Waves:
 		return base58.Encode(nebula[:])
 	case Solana:
 		return base58.Encode(nebula[:])
-	case Ergo, Sigma:
+	case Ergo:
 		return base58.Encode(nebula[:])
-		//return hex.EncodeToString(nebula[:])
 	}
 
 	return ""
@@ -94,7 +81,7 @@
 		return id[NebulaIdLength-WavesAddressLength:]
 	case Solana:
 		return id[:]
-	case Ergo, Sigma:
+	case Ergo:
 		return id[:]
 	}
 
