package storage

import (
	"encoding/json"
	"fmt"

	"github.com/ethereum/go-ethereum/common/hexutil"

	"github.com/Gravity-Tech/gravity-core/common/account"
)

type Consul struct {
	PubKey account.ConsulPubKey
	Value  uint64
}

func formSignConsulsByConsulKey(pubKey account.ConsulPubKey, chainType account.ChainType, roundId int64) []byte {
	prefix := ""
	switch chainType {
	case account.Waves:
		prefix = "waves"
	case account.Ethereum:
		prefix = "ethereum"
	case account.Binance:
		prefix = "bsc"
	case account.Fantom:
		prefix = "ftm"
	case account.Heco:
		prefix = "heco"
	case account.Avax:
		prefix = "avax"
<<<<<<< HEAD
	case account.Ergo:
		prefix = "erg"
=======
	case account.Solana:
		prefix = "solana"
>>>>>>> 09460777
	}
	return formKey(string(SignConsulsResultByConsulKey), hexutil.Encode(pubKey[:]), prefix, fmt.Sprintf("%d", roundId))
}

func (storage *Storage) Consuls() ([]Consul, error) {
	var consuls []Consul

	key := []byte(ConsulsKey)
	item, err := storage.txn.Get(key)
	if err != nil {
		return nil, err
	}

	b, err := item.ValueCopy(nil)
	if err != nil {
		return nil, err
	}

	err = json.Unmarshal(b, &consuls)
	if err != nil {
		return nil, err
	}

	return consuls, err
}
func (storage *Storage) SetConsuls(consuls []Consul) error {
	return storage.setValue([]byte(ConsulsKey), consuls)
}

func (storage *Storage) ConsulsCandidate() ([]Consul, error) {
	var consuls []Consul

	key := []byte(ConsulsCandidateKey)
	item, err := storage.txn.Get(key)
	if err != nil {
		return nil, err
	}

	b, err := item.ValueCopy(nil)
	if err != nil {
		return nil, err
	}

	err = json.Unmarshal(b, &consuls)
	if err != nil {
		return nil, err
	}

	return consuls, err
}
func (storage *Storage) SetConsulsCandidate(consuls []Consul) error {
	return storage.setValue([]byte(ConsulsCandidateKey), consuls)
}

func (storage *Storage) SignConsulsByConsul(consulPubKey account.ConsulPubKey, chainType account.ChainType, roundId int64) ([]byte, error) {
	key := formSignConsulsByConsulKey(consulPubKey, chainType, roundId)
	item, err := storage.txn.Get(key)
	if err != nil {
		return nil, err
	}

	b, err := item.ValueCopy(nil)
	if err != nil {
		return nil, err
	}

	return b, err
}
func (storage *Storage) SetSignConsuls(consulsPubKey account.ConsulPubKey, chainType account.ChainType, roundId int64, sign []byte) error {
	return storage.setValue(formSignConsulsByConsulKey(consulsPubKey, chainType, roundId), sign)
}<|MERGE_RESOLUTION|>--- conflicted
+++ resolved
@@ -29,13 +29,10 @@
 		prefix = "heco"
 	case account.Avax:
 		prefix = "avax"
-<<<<<<< HEAD
+	case account.Solana:
+		prefix = "solana"
 	case account.Ergo:
 		prefix = "erg"
-=======
-	case account.Solana:
-		prefix = "solana"
->>>>>>> 09460777
 	}
 	return formKey(string(SignConsulsResultByConsulKey), hexutil.Encode(pubKey[:]), prefix, fmt.Sprintf("%d", roundId))
 }
