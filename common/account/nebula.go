package account

import (
	"github.com/btcsuite/btcutil/base58"
	"github.com/ethereum/go-ethereum/common/hexutil"
	"github.com/wavesplatform/gowaves/pkg/crypto"
	"go.uber.org/zap"
)

const (
	NebulaIdLength        = 32
	EthereumAddressLength = 20
	BSCAddressLength      = 20
	WavesAddressLength    = 26
	ErgoAddressLength     = 26
)

type NebulaId [NebulaIdLength]byte

func StringToNebulaId(address string, chainType ChainType) (NebulaId, error) {
	var nebula NebulaId

	switch chainType {
<<<<<<< HEAD
	case Ethereum, Binance, Heco, Fantom, Avax, Polygon, Ergo, Sigma:
=======
	case Ethereum, Binance, Heco, Fantom, Avax, Polygon:
>>>>>>> b6b9ad38
		nebulaBytes, err := hexutil.Decode(address)
		if err != nil {
			return NebulaId{}, err
		}
		nebula = BytesToNebulaId(nebulaBytes)
	case Waves:
		nebulaBytes := crypto.MustBytesFromBase58(address)
		nebula = BytesToNebulaId(nebulaBytes)
	case Solana, Ergo:
		nebulaBytes := base58.Decode(address)
		nebula = BytesToNebulaId(nebulaBytes)
		zap.L().Sugar().Debug("NebulaId: ", nebula)
	}

	return nebula, nil
}
func BytesToNebulaId(value []byte) NebulaId {
	var idBytes []byte
	var id NebulaId
	if len(value) < NebulaIdLength {
		idBytes = append(idBytes, make([]byte, NebulaIdLength-len(value), NebulaIdLength-len(value))...)
	}
	idBytes = append(idBytes, value...)
	copy(id[:], idBytes)

	return id
}

func (id NebulaId) ToString(chainType ChainType) string {
	nebula := id.ToBytes(chainType)
	switch chainType {
<<<<<<< HEAD
	case Ethereum, Binance, Heco, Fantom, Avax, Polygon, Ergo, Sigma:
=======
	case Ethereum, Binance, Heco, Fantom, Avax, Polygon:
>>>>>>> b6b9ad38
		return hexutil.Encode(nebula[:])
	case Waves, Ergo:
		return base58.Encode(nebula[:])
	case Solana:
		return base58.Encode(nebula[:])
	}

	return ""
}
func (id NebulaId) ToBytes(chainType ChainType) []byte {
	switch chainType {
	case Binance, Heco, Fantom, Avax, Polygon:
		return id[NebulaIdLength-BSCAddressLength:]
	case Ethereum:
		return id[NebulaIdLength-EthereumAddressLength:]
	case Waves:
		return id[NebulaIdLength-WavesAddressLength:]
	case Solana:
		return id[:]
	case Ergo:
		return id[NebulaIdLength-ErgoAddressLength:]
	case Sigma:
		return id[NebulaIdLength-ErgoAddressLength:]
	}

	return nil
}<|MERGE_RESOLUTION|>--- conflicted
+++ resolved
@@ -12,7 +12,7 @@
 	EthereumAddressLength = 20
 	BSCAddressLength      = 20
 	WavesAddressLength    = 26
-	ErgoAddressLength     = 26
+	ErgoAddressLength     = 20
 )
 
 type NebulaId [NebulaIdLength]byte
@@ -21,11 +21,7 @@
 	var nebula NebulaId
 
 	switch chainType {
-<<<<<<< HEAD
-	case Ethereum, Binance, Heco, Fantom, Avax, Polygon, Ergo, Sigma:
-=======
 	case Ethereum, Binance, Heco, Fantom, Avax, Polygon:
->>>>>>> b6b9ad38
 		nebulaBytes, err := hexutil.Decode(address)
 		if err != nil {
 			return NebulaId{}, err
@@ -57,11 +53,7 @@
 func (id NebulaId) ToString(chainType ChainType) string {
 	nebula := id.ToBytes(chainType)
 	switch chainType {
-<<<<<<< HEAD
-	case Ethereum, Binance, Heco, Fantom, Avax, Polygon, Ergo, Sigma:
-=======
 	case Ethereum, Binance, Heco, Fantom, Avax, Polygon:
->>>>>>> b6b9ad38
 		return hexutil.Encode(nebula[:])
 	case Waves, Ergo:
 		return base58.Encode(nebula[:])
@@ -83,8 +75,6 @@
 		return id[:]
 	case Ergo:
 		return id[NebulaIdLength-ErgoAddressLength:]
-	case Sigma:
-		return id[NebulaIdLength-ErgoAddressLength:]
 	}
 
 	return nil
