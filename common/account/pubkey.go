--- conflicted
+++ resolved
@@ -16,11 +16,7 @@
 	var privKey []byte
 	var err error
 	switch chainType {
-<<<<<<< HEAD
-	case Ethereum, Binance, Heco, Fantom, Avax, Ergo:
-=======
-	case Ethereum, Binance, Heco, Fantom, Avax, Polygon:
->>>>>>> 340796ed
+	case Ethereum, Binance, Heco, Fantom, Avax, Polygon, Ergo:
 		privKey, err = hexutil.Decode(value)
 		if err != nil {
 			return nil, err
@@ -43,11 +39,7 @@
 func BytesToOraclePubKey(value []byte, chainType ChainType) OraclesPubKey {
 	var pubKey OraclesPubKey
 	switch chainType {
-<<<<<<< HEAD
-	case Ethereum, Binance, Heco, Fantom, Avax, Ergo:
-=======
-	case Ethereum, Binance, Heco, Fantom, Avax, Polygon:
->>>>>>> 340796ed
+	case Ethereum, Binance, Heco, Fantom, Avax, Polygon, Ergo:
 		copy(pubKey[:], value[0:33])
 	case Waves:
 		copy(pubKey[:], append([]byte{0}, value[0:32]...))
@@ -60,11 +52,7 @@
 func (pubKey *OraclesPubKey) ToBytes(chainType ChainType) []byte {
 	var v []byte
 	switch chainType {
-<<<<<<< HEAD
-	case Ethereum, Binance, Heco, Fantom, Avax, Ergo:
-=======
-	case Ethereum, Binance, Heco, Fantom, Avax, Polygon:
->>>>>>> 340796ed
+	case Ethereum, Binance, Heco, Fantom, Avax, Polygon, Ergo:
 		v = pubKey[:33]
 	case Waves:
 		v = pubKey[1:33]
@@ -76,11 +64,7 @@
 func (pubKey *OraclesPubKey) ToString(chainType ChainType) string {
 	b := pubKey.ToBytes(chainType)
 	switch chainType {
-<<<<<<< HEAD
-	case Ethereum, Binance, Heco, Fantom, Avax, Ergo:
-=======
-	case Ethereum, Binance, Heco, Fantom, Avax, Polygon:
->>>>>>> 340796ed
+	case Ethereum, Binance, Heco, Fantom, Avax, Polygon, Ergo:
 		return hexutil.Encode(b)
 	case Waves:
 		return base58.Encode(b)
@@ -95,11 +79,7 @@
 	var pubKey []byte
 	var err error
 	switch chainType {
-<<<<<<< HEAD
-	case Ethereum, Binance, Heco, Fantom, Avax, Ergo:
-=======
-	case Ethereum, Binance, Heco, Fantom, Avax, Polygon:
->>>>>>> 340796ed
+	case Ethereum, Binance, Heco, Fantom, Avax, Polygon, Ergo:
 		pubKey, err = hexutil.Decode(value)
 		if err != nil {
 			return [33]byte{}, err
