package account

import (
	"encoding/hex"
	"github.com/btcsuite/btcutil/base58"
	"github.com/ethereum/go-ethereum/common/hexutil"
	solana_common "github.com/portto/solana-go-sdk/common"
	"github.com/tendermint/tendermint/crypto/ed25519"
	wavesplatform "github.com/wavesplatform/go-lib-crypto"
	"github.com/wavesplatform/gowaves/pkg/crypto"
)

type ConsulPubKey ed25519.PubKeyEd25519
type OraclesPubKey [33]byte

func StringToPrivKey(value string, chainType ChainType) ([]byte, error) {
	var privKey []byte
	var err error
	switch chainType {
	case Ethereum, Binance, Heco, Fantom, Avax, Polygon, XDai:
		privKey, err = hexutil.Decode(value)
		if err != nil {
			return nil, err
		}
	case Solana:
		privKey = base58.Decode(value)
	case Waves:
		wCrypto := wavesplatform.NewWavesCrypto()
		seed := wavesplatform.Seed(value)
		secret, err := crypto.NewSecretKeyFromBase58(string(wCrypto.PrivateKey(seed)))
		if err != nil {
			return nil, err
		}
		privKey = secret.Bytes()
	case Ergo, Sigma:
		privKey, err = hex.DecodeString(value)
		if err != nil {
			return nil, err
		}
	}

	return privKey, nil
}

func BytesToOraclePubKey(value []byte, chainType ChainType) OraclesPubKey {
	var pubKey OraclesPubKey
	switch chainType {
<<<<<<< HEAD
	case Ethereum, Binance, Heco, Fantom, Avax, Polygon, Ergo, Sigma:
=======
	case Ethereum, Binance, Heco, Fantom, Avax, Polygon, XDai:
>>>>>>> ef9fe36b
		copy(pubKey[:], value[0:33])
	case Waves:
		copy(pubKey[:], append([]byte{0}, value[0:32]...))
	case Solana:
		copy(pubKey[:], append([]byte{0}, value[0:32]...))
	}
	return pubKey
}

func (pubKey *OraclesPubKey) ToBytes(chainType ChainType) []byte {
	var v []byte
	switch chainType {
<<<<<<< HEAD
	case Ethereum, Binance, Heco, Fantom, Avax, Polygon, Ergo, Sigma:
=======
	case Ethereum, Binance, Heco, Fantom, Avax, Polygon, XDai:
>>>>>>> ef9fe36b
		v = pubKey[:33]
	case Waves:
		v = pubKey[1:33]
	case Solana:
		v = pubKey[1:33]
	}
	return v
}
func (pubKey *OraclesPubKey) ToString(chainType ChainType) string {
	b := pubKey.ToBytes(chainType)
	switch chainType {
	case Ethereum, Binance, Heco, Fantom, Avax, Polygon, XDai:
		return hexutil.Encode(b)
	case Waves:
		return base58.Encode(b)
	case Solana:
		return base58.Encode(b)
	case Ergo, Sigma:
		return hex.EncodeToString(b)
	}

	return ""
}

func StringToOraclePubKey(value string, chainType ChainType) (OraclesPubKey, error) {
	var pubKey []byte
	var err error
	switch chainType {
	case Ethereum, Binance, Heco, Fantom, Avax, Polygon, XDai:
		pubKey, err = hexutil.Decode(value)
		if err != nil {
			return [33]byte{}, err
		}
	case Waves:
		wPubKey, err := crypto.NewPublicKeyFromBase58(value)
		pubKey = wPubKey[:]
		if err != nil {
			return [33]byte{}, err
		}
	case Solana:
		sPubKey := solana_common.PublicKeyFromString(value)
		pubKey = sPubKey[:]
		if err != nil {
			return [33]byte{}, err
		}
	case Ergo, Sigma:
		pubKey, err = hex.DecodeString(value)
		if err != nil {
			return [33]byte{}, err
		}
	}
	return BytesToOraclePubKey(pubKey, chainType), nil
}

func HexToValidatorPubKey(hex string) (ConsulPubKey, error) {
	b, err := hexutil.Decode(hex)
	if err != nil {
		return ConsulPubKey{}, err
	}
	pubKey := ConsulPubKey{}
	copy(pubKey[:], b)
	return pubKey, nil
}<|MERGE_RESOLUTION|>--- conflicted
+++ resolved
@@ -45,11 +45,7 @@
 func BytesToOraclePubKey(value []byte, chainType ChainType) OraclesPubKey {
 	var pubKey OraclesPubKey
 	switch chainType {
-<<<<<<< HEAD
-	case Ethereum, Binance, Heco, Fantom, Avax, Polygon, Ergo, Sigma:
-=======
-	case Ethereum, Binance, Heco, Fantom, Avax, Polygon, XDai:
->>>>>>> ef9fe36b
+	case Ethereum, Binance, Heco, Fantom, Avax, Polygon, Ergo, Sigma, XDai:
 		copy(pubKey[:], value[0:33])
 	case Waves:
 		copy(pubKey[:], append([]byte{0}, value[0:32]...))
@@ -62,11 +58,7 @@
 func (pubKey *OraclesPubKey) ToBytes(chainType ChainType) []byte {
 	var v []byte
 	switch chainType {
-<<<<<<< HEAD
-	case Ethereum, Binance, Heco, Fantom, Avax, Polygon, Ergo, Sigma:
-=======
-	case Ethereum, Binance, Heco, Fantom, Avax, Polygon, XDai:
->>>>>>> ef9fe36b
+	case Ethereum, Binance, Heco, Fantom, Avax, Polygon, Ergo, Sigma, XDai:
 		v = pubKey[:33]
 	case Waves:
 		v = pubKey[1:33]
