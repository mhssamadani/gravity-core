package config

import (
	"bytes"
	"encoding/hex"
	"encoding/json"
	"fmt"
	"github.com/Gravity-Tech/gravity-core/common/account"
	"io/ioutil"
	"net/http"

	"github.com/ethereum/go-ethereum/common/hexutil"

	ergCrypto "crypto/ed25519"
	cryptorand "crypto/rand"
	ergClient "github.com/Gravity-Tech/gravity-core/common/helpers"
	ethCrypto "github.com/ethereum/go-ethereum/crypto"

	"github.com/tendermint/tendermint/crypto/ed25519"
	wavesplatform "github.com/wavesplatform/go-lib-crypto"
)

type Keys struct {
	Validator    Key
	TargetChains map[string]Key
}

type Key struct {
	Address string
	PubKey  string
	PrivKey string
}

func generateEthereumBasedPrivKeys() (*Key, error) {
	ethPrivKey, err := ethCrypto.GenerateKey()
	if err != nil {
		return nil, err
	}

	return &Key{
		Address: ethCrypto.PubkeyToAddress(ethPrivKey.PublicKey).String(),
		PubKey:  hexutil.Encode(ethCrypto.CompressPubkey(&ethPrivKey.PublicKey)),
		PrivKey: hexutil.Encode(ethCrypto.FromECDSA(ethPrivKey)),
	}, nil
}

func generateWavesPrivKeys(chain byte) (*Key, error) {
	wCrypto := wavesplatform.NewWavesCrypto()
	wSeed := wCrypto.RandomSeed()

	return &Key{
		Address: string(wCrypto.AddressFromSeed(wSeed, wavesplatform.WavesChainID(chain))),
		PubKey:  string(wCrypto.PublicKey(wSeed)),
		PrivKey: string(wSeed),
	}, nil
}

func generateErgoPrivKeys() (*Key, error) {
	type Response struct {
		Status  bool   `json:"success"`
		Address string `json:"address"`
		Pk      string `json:"pk"`
	}

	seed := make([]byte, 32)
	_, err := cryptorand.Read(seed)
	if err != nil {
		panic(err)
	}
	secret := ergCrypto.NewKeyFromSeed(seed)

	client, _ := ergClient.NewClient()

	values := map[string]string{"sk": hex.EncodeToString(secret)}
	jsonValue, _ := json.Marshal(values)
	url, _ := ergClient.JoinUrl(client.Options.BaseUrl, "getAddressDetail")
	req, err := http.NewRequest("POST", url.String(), bytes.NewBuffer(jsonValue))
	if err != nil {
		panic(err)
	}
	res := new(Response)
	_, err = client.Do(req, res)
	if err != nil {
		panic(err)
	}

	if !res.Status {
		err = fmt.Errorf("proxy connection problem")
		panic(err)
	}
	return &Key{
		Address: res.Address,
		PubKey:  res.Pk,
		PrivKey: hex.EncodeToString(seed),
	}, nil

}

func GeneratePrivKeys(wavesChainID byte) (*Keys, error) {
	validatorPrivKey := ed25519.GenPrivKey()

	ethPrivKeys, err := generateEthereumBasedPrivKeys()
	if err != nil {
		return nil, err
	}
	wavesPrivKeys, err := generateWavesPrivKeys(wavesChainID)
	if err != nil {
		return nil, err
	}
	ergoPrivKeys, err := generateErgoPrivKeys()
	if err != nil {
		return nil, err
	}

	return &Keys{
		Validator: Key{
			Address: hexutil.Encode(validatorPrivKey.PubKey().Bytes()[5:]),
			PubKey:  hexutil.Encode(validatorPrivKey.PubKey().Bytes()[5:]),
			PrivKey: hexutil.Encode(validatorPrivKey[:]),
		},
		TargetChains: map[string]Key{
			account.Ethereum.String(): *ethPrivKeys,
<<<<<<< HEAD
			account.Binance.String():  *ethPrivKeys,
			account.Waves.String():    *wavesPrivKeys,
			account.Avax.String():     *ethPrivKeys,
			account.Heco.String():     *ethPrivKeys,
			account.Fantom.String():   *ethPrivKeys,
			account.Ergo.String():     *ergoPrivKeys,
			account.Sigma.String():    *ergoPrivKeys,
=======
			account.Binance.String(): *ethPrivKeys,
			account.Waves.String(): *wavesPrivKeys,
			account.Avax.String(): *ethPrivKeys,
			account.Heco.String(): *ethPrivKeys,
			account.Fantom.String(): *ethPrivKeys,
			account.XDai.String(): *ethPrivKeys,
>>>>>>> ef9fe36b
		},
	}, nil
}

func ParseConfig(filename string, config interface{}) error {
	file, err := ioutil.ReadFile(filename)
	if err != nil {
		return err
	}
	if err := json.Unmarshal(file, config); err != nil {
		return err
	}
	return nil
}<|MERGE_RESOLUTION|>--- conflicted
+++ resolved
@@ -120,7 +120,6 @@
 		},
 		TargetChains: map[string]Key{
 			account.Ethereum.String(): *ethPrivKeys,
-<<<<<<< HEAD
 			account.Binance.String():  *ethPrivKeys,
 			account.Waves.String():    *wavesPrivKeys,
 			account.Avax.String():     *ethPrivKeys,
@@ -128,14 +127,7 @@
 			account.Fantom.String():   *ethPrivKeys,
 			account.Ergo.String():     *ergoPrivKeys,
 			account.Sigma.String():    *ergoPrivKeys,
-=======
-			account.Binance.String(): *ethPrivKeys,
-			account.Waves.String(): *wavesPrivKeys,
-			account.Avax.String(): *ethPrivKeys,
-			account.Heco.String(): *ethPrivKeys,
-			account.Fantom.String(): *ethPrivKeys,
-			account.XDai.String(): *ethPrivKeys,
->>>>>>> ef9fe36b
+			account.XDai.String():     *ethPrivKeys,
 		},
 	}, nil
 }
