package config

import (
	"bytes"
	"context"
	"encoding/hex"
	"encoding/json"
	"fmt"
	"github.com/Gravity-Tech/gravity-core/common/account"
	"io/ioutil"
	"net/http"
	"time"

	"github.com/ethereum/go-ethereum/common/hexutil"

	ergCrypto "crypto/ed25519"
	cryptorand "crypto/rand"
	ergClient "github.com/Gravity-Tech/gravity-core/common/helpers"
	ethCrypto "github.com/ethereum/go-ethereum/crypto"

	"github.com/tendermint/tendermint/crypto/ed25519"
	wavesplatform "github.com/wavesplatform/go-lib-crypto"
)

type Keys struct {
	Validator    Key
	TargetChains map[string]Key
}

type Key struct {
	Address string
	PubKey  string
	PrivKey string
}

func generateEthereumBasedPrivKeys() (*Key, error) {
	ethPrivKey, err := ethCrypto.GenerateKey()
	if err != nil {
		return nil, err
	}

	return &Key{
		Address: ethCrypto.PubkeyToAddress(ethPrivKey.PublicKey).String(),
		PubKey:  hexutil.Encode(ethCrypto.CompressPubkey(&ethPrivKey.PublicKey)),
		PrivKey: hexutil.Encode(ethCrypto.FromECDSA(ethPrivKey)),
	}, nil
}

func generateWavesPrivKeys(chain byte) (*Key, error) {
	wCrypto := wavesplatform.NewWavesCrypto()
	wSeed := wCrypto.RandomSeed()

	return &Key{
		Address: string(wCrypto.AddressFromSeed(wSeed, wavesplatform.WavesChainID(chain))),
		PubKey:  string(wCrypto.PublicKey(wSeed)),
		PrivKey: string(wSeed),
	}, nil
}

func generateErgoPrivKeys() (*Key, error) {
	type Response struct {
		Status  bool   `json:"success"`
		Address string `json:"address"`
		Pk      string `json:"pk"`
	}
<<<<<<< HEAD
	ctx, cancel := context.WithTimeout(context.Background(), 5*time.Second)
	defer cancel()
=======
>>>>>>> 6a0de1a7

	seed := make([]byte, 32)
	_, err := cryptorand.Read(seed)
	if err != nil {
		panic(err)
	}
	secret := ergCrypto.NewKeyFromSeed(seed)

	client, _ := ergClient.NewClient()
<<<<<<< HEAD
	values := map[string]string{"sk": hex.EncodeToString(secret)}
	jsonValue, _ := json.Marshal(values)
	url, _ := ergClient.JoinUrl(client.Options.BaseUrl, "getAddressDetail")
	req, err := http.NewRequestWithContext(ctx, "POST", url.String(), bytes.NewBuffer(jsonValue))
=======

	values := map[string]string{"sk": hex.EncodeToString(secret)}
	jsonValue, _ := json.Marshal(values)
	url, _ := ergClient.JoinUrl(client.Options.BaseUrl, "getAddressDetail")
	req, err := http.NewRequest("POST", url.String(), bytes.NewBuffer(jsonValue))
>>>>>>> 6a0de1a7
	if err != nil {
		panic(err)
	}
	res := new(Response)
<<<<<<< HEAD
	_, err = client.Do(ctx, req, res)
=======
	_, err = client.Do(req, res)
>>>>>>> 6a0de1a7
	if err != nil {
		panic(err)
	}

	if !res.Status {
		err = fmt.Errorf("proxy connection problem")
		panic(err)
	}
	return &Key{
		Address: res.Address,
		PubKey:  res.Pk,
		PrivKey: hex.EncodeToString(seed),
	}, nil

}

func GeneratePrivKeys(wavesChainID byte) (*Keys, error) {
	validatorPrivKey := ed25519.GenPrivKey()

	ethPrivKeys, err := generateEthereumBasedPrivKeys()
	if err != nil {
		return nil, err
	}
	wavesPrivKeys, err := generateWavesPrivKeys(wavesChainID)
	if err != nil {
		return nil, err
	}
	ergoPrivKeys, err := generateErgoPrivKeys()
	if err != nil {
		return nil, err
	}

	return &Keys{
		Validator: Key{
			Address: hexutil.Encode(validatorPrivKey.PubKey().Bytes()[5:]),
			PubKey:  hexutil.Encode(validatorPrivKey.PubKey().Bytes()[5:]),
			PrivKey: hexutil.Encode(validatorPrivKey[:]),
		},
		TargetChains: map[string]Key{
			account.Ethereum.String(): *ethPrivKeys,
			account.Binance.String():  *ethPrivKeys,
			account.Waves.String():    *wavesPrivKeys,
			account.Avax.String():     *ethPrivKeys,
			account.Heco.String():     *ethPrivKeys,
			account.Fantom.String():   *ethPrivKeys,
			account.Ergo.String():     *ergoPrivKeys,
			account.Sigma.String():    *ergoPrivKeys,
			account.XDai.String():     *ethPrivKeys,
		},
	}, nil
}

func ParseConfig(filename string, config interface{}) error {
	file, err := ioutil.ReadFile(filename)
	if err != nil {
		return err
	}
	if err := json.Unmarshal(file, config); err != nil {
		return err
	}
	return nil
}<|MERGE_RESOLUTION|>--- conflicted
+++ resolved
@@ -2,14 +2,12 @@
 
 import (
 	"bytes"
-	"context"
 	"encoding/hex"
 	"encoding/json"
 	"fmt"
 	"github.com/Gravity-Tech/gravity-core/common/account"
 	"io/ioutil"
 	"net/http"
-	"time"
 
 	"github.com/ethereum/go-ethereum/common/hexutil"
 
@@ -63,11 +61,6 @@
 		Address string `json:"address"`
 		Pk      string `json:"pk"`
 	}
-<<<<<<< HEAD
-	ctx, cancel := context.WithTimeout(context.Background(), 5*time.Second)
-	defer cancel()
-=======
->>>>>>> 6a0de1a7
 
 	seed := make([]byte, 32)
 	_, err := cryptorand.Read(seed)
@@ -77,27 +70,16 @@
 	secret := ergCrypto.NewKeyFromSeed(seed)
 
 	client, _ := ergClient.NewClient()
-<<<<<<< HEAD
-	values := map[string]string{"sk": hex.EncodeToString(secret)}
-	jsonValue, _ := json.Marshal(values)
-	url, _ := ergClient.JoinUrl(client.Options.BaseUrl, "getAddressDetail")
-	req, err := http.NewRequestWithContext(ctx, "POST", url.String(), bytes.NewBuffer(jsonValue))
-=======
 
 	values := map[string]string{"sk": hex.EncodeToString(secret)}
 	jsonValue, _ := json.Marshal(values)
 	url, _ := ergClient.JoinUrl(client.Options.BaseUrl, "getAddressDetail")
 	req, err := http.NewRequest("POST", url.String(), bytes.NewBuffer(jsonValue))
->>>>>>> 6a0de1a7
 	if err != nil {
 		panic(err)
 	}
 	res := new(Response)
-<<<<<<< HEAD
-	_, err = client.Do(ctx, req, res)
-=======
 	_, err = client.Do(req, res)
->>>>>>> 6a0de1a7
 	if err != nil {
 		panic(err)
 	}
@@ -144,7 +126,6 @@
 			account.Heco.String():     *ethPrivKeys,
 			account.Fantom.String():   *ethPrivKeys,
 			account.Ergo.String():     *ergoPrivKeys,
-			account.Sigma.String():    *ergoPrivKeys,
 			account.XDai.String():     *ethPrivKeys,
 		},
 	}, nil
