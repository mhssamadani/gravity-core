--- conflicted
+++ resolved
@@ -1,9 +1,5 @@
-<<<<<<< HEAD
 pragma solidity ^0.7.0;
-=======
-pragma solidity 0.7.0;
 
->>>>>>> 551cbbc1
 interface ISubscriberBytes {
     function attachValue(bytes calldata value) external;
 }