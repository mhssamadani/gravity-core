--- conflicted
+++ resolved
@@ -15,11 +15,8 @@
 	Fantom
 	Avax
 	Solana
-<<<<<<< HEAD
+	Polygon
 	Ergo
-=======
-	Polygon
->>>>>>> 340796ed
 )
 
 var (
@@ -43,13 +40,10 @@
 		return Waves, nil
 	case "solana":
 		return Solana, nil
-<<<<<<< HEAD
+	case "polygon":
+		return Polygon, nil
 	case "erg":
 		return Ergo, nil
-=======
-	case "polygon":
-		return Polygon, nil
->>>>>>> 340796ed
 	default:
 		return 0, ErrParseChainType
 	}
@@ -70,13 +64,10 @@
 		return "avax"
 	case Solana:
 		return "solana"
-<<<<<<< HEAD
+	case Polygon:
+		return "polygon"
 	case Ergo:
 		return "erg"
-=======
-	case Polygon:
-		return "polygon"
->>>>>>> 340796ed
 	default:
 		return "ethereum"
 	}
