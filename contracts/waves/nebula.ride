--- conflicted
+++ resolved
@@ -1,174 +1,169 @@
-{-# STDLIB_VERSION 3 #-}
-{-# CONTENT_TYPE DAPP #-}
-{-# SCRIPT_TYPE ACCOUNT #-}
-
-#-------------------Constants---------------------------
-let WAVES = "WAVES"
-
-let IntType = 0
-let StringType = 1
-let BytesType = 2
-#-------------------Base functions----------------------
-func getNumberByKey(key: String) = {
-    match (getInteger(this, key)) {
-        case v:Int => v
-        case _ => 0
-      } 
-}
-
-func getBytesByKey(key: String) = {
-    match (getBinary(this, key)) {
-        case v:ByteVector => v
-        case _ => base64'0'
-    }
-}
-
-func getStringByKey(key: String) = {
-    match (getString(this, key)) {
-        case v:String => v
-        case _ => ""
-    }
-}
-
-func getStringByAddressAndKey(address: Address,key: String) = {
-    match (getString(address, key)) {
-        case v:String => v
-        case _ => ""
-    }
-}
-func getNumberByAddressAndKey(address: Address, key: String) = {
-    match (getInteger(address, key)) {
-        case v:Int => v
-        case _ => 0
-      } 
-}
-#-----------------------Key-----------------------------
-let OraclesKey = "oracles"
-let SubscriberAddressKey = "subscriber_address"
-let TypeKey = "type"
-let GravityContractKey = "gravity_contract"
-let BftCoefficientKey = "bft_coefficient"
-
-let LastHeightKey = "last_height"
-let LastRoundKey = "last_round"
-let LastPulseIdKey = "last_pulse_id"
-
-func getHashDataKey(pulseId: Int) = "data_hash_" + toString(pulseId)
-func getHeightByPulseKey(pulseId: Int) = "height_" + toString(pulseId)
-func ConsulsKey(round: Int) = "consuls_" + toString(round)
-
-#-------------------Global vars-------------------------
-let oracles = getStringByKey(OraclesKey).split(",")
-let bftCoefficient = getNumberByKey(BftCoefficientKey)
-let gracityContract = addressFromStringValue(getStringByKey(GravityContractKey))
-let lastGravityRound = getNumberByAddressAndKey(gracityContract, LastRoundKey)
-let consuls = getStringByAddressAndKey(gracityContract, ConsulsKey(lastGravityRound)).split(",")
-let subscriberAddress = getStringByKey(SubscriberAddressKey)
-let type = getNumberByKey(TypeKey)
-let lastPulseId = getNumberByKey(LastPulseIdKey)
-
-func getHashData(pulseId: Int) = getBytesByKey(getHashDataKey(pulseId))
-func getHeightByPulse(pulseId: Int) = getNumberByKey(getHeightByPulseKey(pulseId))
-
-func validateSign(hash: ByteVector, sign: String, oracle: String) = {
-    if (sign != "nil") then 
-        (if sigVerify(hash, fromBase58String(sign), fromBase58String(oracle)) then 1 else 0) 
-    else 0
-}
-#-------------------Callable----------------------------
-@Callable(i)
-func sendHashValue(hash: ByteVector, signs: String) = {
-    let signList = signs.split(",")
-    let count = 
-        validateSign(hash, signList[0], oracles[0]) 
-        + validateSign(hash, signList[1], oracles[1]) 
-        + validateSign(hash, signList[2], oracles[2]) 
-        + validateSign(hash, signList[3], oracles[3]) 
-        + validateSign(hash, signList[4], oracles[4]) 
-
-    if (count < bftCoefficient)
-       then throw("invalid bft count")
-<<<<<<< HEAD
-=======
-    else if(getBytesByKey(LastHeightKey) != base64'0')
-       then throw("data exists")
->>>>>>> 7b8aca9c
-    else {
-        let currentPulseId = lastPulseId + 1
-        WriteSet([
-            DataEntry(getHashDataKey(currentPulseId), hash),
-            DataEntry(getHeightByPulseKey(currentPulseId), height),
-            DataEntry(LastHeightKey, height),
-            DataEntry(LastPulseIdKey, currentPulseId)
-        ])
-    }
-}
-
-@Callable(i)
-func updateOracles(newSortedOracles: String, stringSigns: String, round: Int) = {
-    let signs = stringSigns.split(",")
-    let count = validateSign(toBytes(newSortedOracles), signs[0], consuls[0]) +
-                validateSign(toBytes(newSortedOracles), signs[1], consuls[1]) +
-                validateSign(toBytes(newSortedOracles), signs[2], consuls[2]) +
-                validateSign(toBytes(newSortedOracles), signs[3], consuls[3]) +
-                validateSign(toBytes(newSortedOracles), signs[4], consuls[4])
-
-    if(count < bftCoefficient) 
-        then throw("invalid bft count")
-    else {  
-        WriteSet([
-            DataEntry(OraclesKey, newSortedOracles),
-            DataEntry(LastRoundKey + "_" + toString(round), round)
-        ])
-    }
-}
-
-@Verifier(i)
-func sendValueToSub() = {
-    match (i) {
-        case invokeTx:InvokeScriptTransaction => 
-            let vBytes = {
-                if (type == IntType) then { 
-                    let v = match (invokeTx.args[0]) {
-                        case v:Int => v
-                        case _ => throw("invalid value type")
-                    }
-                    toBytes(v)
-                } else if (type == StringType) then { 
-                    let v = match (invokeTx.args[0]) {
-                        case v:String => v
-                        case _ => throw("invalid value type")
-                    }
-                    toBytes(v)
-                } else if (type == BytesType) then { 
-                    let v = match (invokeTx.args[0]) {
-                        case v:ByteVector => v
-                        case _ => throw("invalid value type")
-                    }
-                    v
-                } else 
-                    throw("invalid value type")
-            }
-            let vPulseId = match (invokeTx.args[1]) {
-                case vPulseId:Int => vPulseId
-                case _ => throw("invalid height type")
-            }
-            
-            if (invokeTx.function != "attachData")
-                then throw("invalid function name")
-            else if (invokeTx.args.size() != 2) 
-                then throw("invalid args size")
-            else if (invokeTx.dApp != addressFromStringValue(subscriberAddress))
-                then throw("invalid dapp address")
-            else if (getHeightByPulse(vPulseId) != height) 
-                then throw("invalid height")
-            else if (getHashData(vPulseId) == base64'0')
-                then throw("invalid pulse id")
-            else if(keccak256(vBytes) != getHashData(vPulseId))
-                    then throw("invalid keccak256(value)")
-            else {
-                true
-            }
-        case _ => sigVerify(i.bodyBytes, i.proofs[0], i.senderPublicKey)
-      }
-}
+{-# STDLIB_VERSION 3 #-}
+{-# CONTENT_TYPE DAPP #-}
+{-# SCRIPT_TYPE ACCOUNT #-}
+
+#-------------------Constants---------------------------
+let WAVES = "WAVES"
+
+let IntType = 0
+let StringType = 1
+let BytesType = 2
+#-------------------Base functions----------------------
+func getNumberByKey(key: String) = {
+    match (getInteger(this, key)) {
+        case v:Int => v
+        case _ => 0
+      } 
+}
+
+func getBytesByKey(key: String) = {
+    match (getBinary(this, key)) {
+        case v:ByteVector => v
+        case _ => base64'0'
+    }
+}
+
+func getStringByKey(key: String) = {
+    match (getString(this, key)) {
+        case v:String => v
+        case _ => ""
+    }
+}
+
+func getStringByAddressAndKey(address: Address,key: String) = {
+    match (getString(address, key)) {
+        case v:String => v
+        case _ => ""
+    }
+}
+func getNumberByAddressAndKey(address: Address, key: String) = {
+    match (getInteger(address, key)) {
+        case v:Int => v
+        case _ => 0
+      } 
+}
+#-----------------------Key-----------------------------
+let OraclesKey = "oracles"
+let SubscriberAddressKey = "subscriber_address"
+let TypeKey = "type"
+let GravityContractKey = "gravity_contract"
+let BftCoefficientKey = "bft_coefficient"
+
+let LastHeightKey = "last_height"
+let LastRoundKey = "last_round"
+let LastPulseIdKey = "last_pulse_id"
+
+func getHashDataKey(pulseId: Int) = "data_hash_" + toString(pulseId)
+func getHeightByPulseKey(pulseId: Int) = "height_" + toString(pulseId)
+func ConsulsKey(round: Int) = "consuls_" + toString(round)
+
+#-------------------Global vars-------------------------
+let oracles = getStringByKey(OraclesKey).split(",")
+let bftCoefficient = getNumberByKey(BftCoefficientKey)
+let gracityContract = addressFromStringValue(getStringByKey(GravityContractKey))
+let lastGravityRound = getNumberByAddressAndKey(gracityContract, LastRoundKey)
+let consuls = getStringByAddressAndKey(gracityContract, ConsulsKey(lastGravityRound)).split(",")
+let subscriberAddress = getStringByKey(SubscriberAddressKey)
+let type = getNumberByKey(TypeKey)
+let lastPulseId = getNumberByKey(LastPulseIdKey)
+
+func getHashData(pulseId: Int) = getBytesByKey(getHashDataKey(pulseId))
+func getHeightByPulse(pulseId: Int) = getNumberByKey(getHeightByPulseKey(pulseId))
+
+func validateSign(hash: ByteVector, sign: String, oracle: String) = {
+    if (sign != "nil") then 
+        (if sigVerify(hash, fromBase58String(sign), fromBase58String(oracle)) then 1 else 0) 
+    else 0
+}
+#-------------------Callable----------------------------
+@Callable(i)
+func sendHashValue(hash: ByteVector, signs: String) = {
+    let signList = signs.split(",")
+    let count = 
+        validateSign(hash, signList[0], oracles[0]) 
+        + validateSign(hash, signList[1], oracles[1]) 
+        + validateSign(hash, signList[2], oracles[2]) 
+        + validateSign(hash, signList[3], oracles[3]) 
+        + validateSign(hash, signList[4], oracles[4]) 
+
+    if (count < bftCoefficient)
+       then throw("invalid bft count")
+    else {
+        let currentPulseId = lastPulseId + 1
+        WriteSet([
+            DataEntry(getHashDataKey(currentPulseId), hash),
+            DataEntry(getHeightByPulseKey(currentPulseId), height),
+            DataEntry(LastHeightKey, height),
+            DataEntry(LastPulseIdKey, currentPulseId)
+        ])
+    }
+}
+
+@Callable(i)
+func updateOracles(newSortedOracles: String, stringSigns: String, round: Int) = {
+    let signs = stringSigns.split(",")
+    let count = validateSign(toBytes(newSortedOracles), signs[0], consuls[0]) +
+                validateSign(toBytes(newSortedOracles), signs[1], consuls[1]) +
+                validateSign(toBytes(newSortedOracles), signs[2], consuls[2]) +
+                validateSign(toBytes(newSortedOracles), signs[3], consuls[3]) +
+                validateSign(toBytes(newSortedOracles), signs[4], consuls[4])
+
+    if(count < bftCoefficient) 
+        then throw("invalid bft count")
+    else {  
+        WriteSet([
+            DataEntry(OraclesKey, newSortedOracles),
+            DataEntry(LastRoundKey + "_" + toString(round), round)
+        ])
+    }
+}
+
+@Verifier(i)
+func sendValueToSub() = {
+    match (i) {
+        case invokeTx:InvokeScriptTransaction => 
+            let vBytes = {
+                if (type == IntType) then { 
+                    let v = match (invokeTx.args[0]) {
+                        case v:Int => v
+                        case _ => throw("invalid value type")
+                    }
+                    toBytes(v)
+                } else if (type == StringType) then { 
+                    let v = match (invokeTx.args[0]) {
+                        case v:String => v
+                        case _ => throw("invalid value type")
+                    }
+                    toBytes(v)
+                } else if (type == BytesType) then { 
+                    let v = match (invokeTx.args[0]) {
+                        case v:ByteVector => v
+                        case _ => throw("invalid value type")
+                    }
+                    v
+                } else 
+                    throw("invalid value type")
+            }
+            let vPulseId = match (invokeTx.args[1]) {
+                case vPulseId:Int => vPulseId
+                case _ => throw("invalid height type")
+            }
+            
+            if (invokeTx.function != "attachData")
+                then throw("invalid function name")
+            else if (invokeTx.args.size() != 2) 
+                then throw("invalid args size")
+            else if (invokeTx.dApp != addressFromStringValue(subscriberAddress))
+                then throw("invalid dapp address")
+            else if (getHeightByPulse(vPulseId) != height) 
+                then throw("invalid height")
+            else if (getHashData(vPulseId) == base64'0')
+                then throw("invalid pulse id")
+            else if(keccak256(vBytes) != getHashData(vPulseId))
+                    then throw("invalid keccak256(value)")
+            else {
+                true
+            }
+        case _ => sigVerify(i.bodyBytes, i.proofs[0], i.senderPublicKey)
+      }
+}