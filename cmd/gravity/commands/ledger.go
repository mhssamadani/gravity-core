package commands

import (
	"context"
	"encoding/json"
	"fmt"
	"io/ioutil"
	"net"
	"os"
	"os/signal"
	"path"
	"strings"
	"syscall"
	"time"

	"github.com/tendermint/tendermint/privval"
	"go.uber.org/zap"

	"github.com/tendermint/tendermint/crypto"

	nm "github.com/tendermint/tendermint/node"
	"github.com/tendermint/tendermint/proxy"

	"github.com/Gravity-Tech/gravity-core/common/gravity"
	"github.com/Gravity-Tech/gravity-core/common/transactions"
	"github.com/Gravity-Tech/gravity-core/rpc"
	tmflags "github.com/tendermint/tendermint/libs/cli/flags"

	"github.com/ethereum/go-ethereum/common/hexutil"
	"github.com/tendermint/tendermint/crypto/ed25519"

	"github.com/Gravity-Tech/gravity-core/common/adaptors"
	"github.com/Gravity-Tech/gravity-core/ledger/app"
	"github.com/Gravity-Tech/gravity-core/ledger/scheduler"
	"github.com/dgraph-io/badger"
	"github.com/tendermint/tendermint/libs/log"
	"github.com/tendermint/tendermint/types"

	cfg "github.com/tendermint/tendermint/config"

	"github.com/Gravity-Tech/gravity-core/common/account"
	"github.com/tendermint/tendermint/p2p"

	tOs "github.com/tendermint/tendermint/libs/os"

	"github.com/Gravity-Tech/gravity-core/config"
	"github.com/urfave/cli/v2"
)

type Network string
type ChainId string

const (
	DefaultBftOracleInNebulaCount = 5
	PrivateRPCHostFlag            = "rpc"
	NetworkFlag                   = "network"
	BootstrapUrlFlag              = "bootstrap"

	Custom  Network = "custom"
	Mainnet Network = "mainnet"

	CustomId  ChainId = "gravity-custom"
	MainnetId ChainId = "gravity-mainnet"

	DefaultPrivateRpcHost = "127.0.0.1:2500"

	MainnetBootstrapHost   = "http://134.122.37.128:26657"
	MainnetPersistentPeers = "9e91414d53328d46d68415e1e31934ab09f69511@134.122.37.128:26656,3d8306a9e006687374f23905adc06f3517306cd7@212.111.41.159:26656,2c17ad4dcc9947342ff03be6827cfb285b6494bb@3.135.223.165:26666"
)

var (
	MainnetConfig = config.LedgerConfig{
		Moniker:    config.DefaultMoniker,
		RPC:        cfg.DefaultRPCConfig(),
		IsFastSync: true,
		Mempool:    cfg.DefaultMempoolConfig(),
		Details:    (&config.ValidatorDetails{}).DefaultNew(),
		Adapters: map[string]config.AdaptorsConfig{
			account.Binance.String(): {
				NodeUrl:                "https://bsc-dataseed4.ninicoin.io/",
				ChainType:              account.Binance.String(),
				GravityContractAddress: "0x5b875E3457ce737D42593aB5d6e5cfBF7896a27d",
			},
			account.Waves.String(): {
				NodeUrl:                "https://nodes.swop.fi",
				ChainId:                "W",
				ChainType:              "waves",
				GravityContractAddress: "3PLpMu2cAg618e7xXYHtckFJjFZksPFHoLm",
			},
			account.Ergo.String(): {
				NodeUrl: "http://10.10.10.4:9016",
				ChainType: account.Ergo.String(),
				GravityContractAddress: "",
			},
			account.Heco.String(): {
				NodeUrl:                "https://http-mainnet.hecochain.com",
				GravityContractAddress: "0x8f56C70A8d473e58b47BAc0D0f24eF630064D7ed",
			},
			account.Fantom.String(): {
				NodeUrl:                "https://rpcapi.fantom.network",
				GravityContractAddress: "0xB883418014e73228F1Ec470714802c59bB49f1eC",
			},
		},
	}
	MainnetGenesis = config.Genesis{
		ConsulsCount: 3,
		GenesisTime:  time.Unix(1614613181, 0),
		ChainID:      string(MainnetId),
		Block: types.BlockParams{
			MaxBytes:   1048576,
			MaxGas:     -1,
			TimeIotaMs: 1000,
		},
		Evidence: types.EvidenceParams{
			MaxAgeNumBlocks: 100000,
			MaxAgeDuration:  1728 * time.Second,
		},
		InitScore: map[string]uint64{
			"0xcacb7145b7b70211ed43acd648878336915d981abea6bd0b3bdd6a4ff5dad5cf": 100,
			"0xc5597e2c40b78e4fecd862f54cc8e8c284f85006afcdc8253564e9f5c452ca9a": 100,
			"0x50fd18a5c1969a2369f778dbbca8f7a7e99e1236d81be3780255d8a3da89f9c4": 100,
		},
		OraclesAddressByValidator: map[string]map[string]string{
			"0xcacb7145b7b70211ed43acd648878336915d981abea6bd0b3bdd6a4ff5dad5cf": {
				"waves": "4ArMUAxJZ3ETB1xSBqJkdhM19TXoEuWHsWzHZqKo3rvY",
<<<<<<< HEAD
				"bsc": "0x032405b9ef3cc5ed099ee13f8084f972cfdd6cec85835628ead918712b6a0fab65",

=======
				"bsc":   "0x032405b9ef3cc5ed099ee13f8084f972cfdd6cec85835628ead918712b6a0fab65",
>>>>>>> 09460777
			},
			"0xc5597e2c40b78e4fecd862f54cc8e8c284f85006afcdc8253564e9f5c452ca9a": {
				"waves": "51yKUBQ7pxGJ1UNCgwdjKMQswYWHGq28thbdpo8gLoEK",
				"bsc":   "0x02826f06ab27fd6d1f0574c020e6c06010489c5eb07ba4c2aa0149f303f85db215",
			},
			"0x50fd18a5c1969a2369f778dbbca8f7a7e99e1236d81be3780255d8a3da89f9c4": {
				"waves": "FpsFLbAfmUqngqS54knGJe11Y68mgDYoLHT8QRY4fdYD",
				"bsc":   "0x023522b43a9820d64d6b61186efdace2d787931844c6512e3ca2253e38f5c3e522",
			},
		},
	}

	CustomNetGenesis = config.Genesis{
		GenesisTime: time.Now(),
		ChainID:     string(CustomId),
		Block: types.BlockParams{
			MaxBytes:   1048576,
			MaxGas:     -1,
			TimeIotaMs: 1000,
		},
		Evidence: types.EvidenceParams{
			MaxAgeNumBlocks: 100000,
			MaxAgeDuration:  1728 * time.Second,
		},
	}
)

var (
	LedgerCommand = &cli.Command{
		Name:        "ledger",
		Usage:       "",
		Description: "Commands to control ledger",
		Subcommands: []*cli.Command{
			{
				Name:        "init",
				Usage:       "Generate ledger config",
				Description: "",
				Action:      initLedgerConfig,
				Flags: []cli.Flag{
					&cli.StringFlag{
						Name:  NetworkFlag,
						Value: string(Custom),
					},
				},
			},
			{
				Name:        "start",
				Usage:       "Start ledger node",
				Description: "",
				Action:      startLedger,
				Flags: []cli.Flag{
					&cli.StringFlag{
						Name:  PrivateRPCHostFlag,
						Value: DefaultPrivateRpcHost,
						Usage: "RPC server host",
					},
					&cli.StringFlag{
						Name:  BootstrapUrlFlag,
						Value: MainnetBootstrapHost,
					},
				},
			},
		},
		Flags: []cli.Flag{
			&cli.StringFlag{
				Name:  HomeFlag,
				Value: "./",
				Usage: "Home dir for gravity config and files",
			},
		},
	}
)

func getPublicIP() (string, error) {
	ifaces, _ := net.Interfaces()

	for _, i := range ifaces {
		addrs, _ := i.Addrs()
		for _, addr := range addrs {

			var ip net.IP
			switch v := addr.(type) {
			case *net.IPNet:
				ip = v.IP
			case *net.IPAddr:
				ip = v.IP
			}

			if strings.Contains(fmt.Sprintf("%v", addr), "/24") {
				return fmt.Sprintf("%v", ip), nil
			}

		}
	}

	return "", fmt.Errorf("not found valid ip")
}

func initLedgerConfig(ctx *cli.Context) error {
	var err error

	home := ctx.String(HomeFlag)
	network := Network(ctx.String(NetworkFlag))

	if _, err := os.Stat(home); os.IsNotExist(err) {
		err = os.Mkdir(home, 0644)
		if err != nil {
			return err
		}
	}

	privKeysFile := path.Join(home, PrivKeysConfigFileName)
	if tOs.FileExists(privKeysFile) {
		var privKeysCfg config.Keys
		err = config.ParseConfig(privKeysFile, privKeysCfg)
		if err != nil {
			return err
		}
	} else {
		var keysCfg *config.Keys
		var err error

		if network == Custom {
			keysCfg, err = config.GeneratePrivKeys('S')
		} else if network == Mainnet {
			keysCfg, err = config.GeneratePrivKeys('W')
		}

		if err != nil {
			return err
		}

		b, err := json.MarshalIndent(&keysCfg, "", " ")
		err = ioutil.WriteFile(path.Join(home, PrivKeysConfigFileName), b, 0644)
		if err != nil {
			return err
		}

		fmt.Printf("Validator PubKey: %s\n", keysCfg.Validator.PubKey)
		for k, v := range keysCfg.TargetChains {
			fmt.Printf("%s PubKey: %s\n", k, v.PubKey)
		}
	}

	var genesis config.Genesis
	if network == Mainnet {
		genesis = MainnetGenesis

		dateString := "2021-03-01T15:39:41.222470458Z"
		timeInst := time.Now()
		_ = timeInst.UnmarshalText([]byte(dateString))

		genesis.GenesisTime = timeInst
	} else {
		genesis = CustomNetGenesis
	}
	b, err := json.MarshalIndent(&genesis, "", " ")
	if err != nil {
		return err
	}
	err = ioutil.WriteFile(path.Join(home, GenesisFileName), b, 0644)
	if err != nil {
		return err
	}

	var ledgerConf config.LedgerConfig
	if network == Mainnet {
		ledgerConf = MainnetConfig
		ledgerConf.P2P = cfg.DefaultP2PConfig()
		ledgerConf.P2P.PersistentPeers = MainnetPersistentPeers
		ledgerConf.P2P.ListenAddress = "tcp://0.0.0.0:26656"
	} else {
		ledgerConf = config.DefaultLedgerConfig()
	}

	ledgerConf.PublicIP, _ = getPublicIP()

	b, err = json.MarshalIndent(&ledgerConf, "", " ")
	err = ioutil.WriteFile(path.Join(home, LedgerConfigFileName), b, 0644)
	if err != nil {
		return err
	}

	nodeKeyFile := path.Join(home, NodeKeyFileName)
	if !tOs.FileExists(nodeKeyFile) {
		if _, err := p2p.LoadOrGenNodeKey(nodeKeyFile); err != nil {
			return err
		}
	}

	keyStateFile := path.Join(home, LedgerKeyStateFileName)
	if !tOs.FileExists(keyStateFile) {
		keyState := privval.GenFilePV("", keyStateFile)
		keyState.LastSignState.Save()
	}

	return nil
}

func startLedger(ctx *cli.Context) error {
	zaplog, _ := zap.NewDevelopment()
	zap.ReplaceGlobals(zaplog)

	home := ctx.String(HomeFlag)
	bootstrap := ctx.String(BootstrapUrlFlag)
	rpcHost := ctx.String(PrivateRPCHostFlag)

	var err error
	sysCtx := context.Background()

	dbDir := path.Join(home, DbDir)
	if _, err := os.Stat(dbDir); os.IsNotExist(err) {
		err = os.Mkdir(dbDir, 0644)
		if err != nil {
			zap.L().Error(err.Error())
			return err
		}
	}
	db, err := badger.Open(badger.DefaultOptions(dbDir).WithTruncate(true))
	if err != nil {
		zap.L().Error(err.Error())
		return err
	}
	defer db.Close()

	var privKeysCfg config.Keys
	err = config.ParseConfig(path.Join(home, PrivKeysConfigFileName), &privKeysCfg)
	if err != nil {
		zap.L().Error(err.Error())
		return err
	}

	var genesis config.Genesis
	err = config.ParseConfig(path.Join(home, GenesisFileName), &genesis)
	if err != nil {
		zap.L().Error(err.Error())
		return err
	}

	var ledgerConf config.LedgerConfig
	err = config.ParseConfig(path.Join(home, LedgerConfigFileName), &ledgerConf)
	if err != nil {
		zap.L().Error(err.Error())
		return err
	}

	nodeKey, err := p2p.LoadOrGenNodeKey(path.Join(home, NodeKeyFileName))
	if err != nil {
		zap.L().Error(err.Error())
		return err
	}

	tConfig := cfg.DefaultConfig()

	tConfig.P2P = ledgerConf.P2P
	tConfig.Moniker = ledgerConf.Moniker
	tConfig.Mempool = ledgerConf.Mempool
	tConfig.FastSyncMode = ledgerConf.IsFastSync
	tConfig.RPC = ledgerConf.RPC

	tConfig.RootDir = home
	tConfig.Consensus.RootDir = home
	tConfig.Consensus.TimeoutCommit = time.Second * 3

	logger, err := tmflags.ParseLogLevel(tConfig.LogLevel, log.NewTMLogger(log.NewSyncWriter(os.Stdout)), cfg.DefaultLogLevel())
	if err != nil {
		zap.L().Error(err.Error())
		return fmt.Errorf("failed to parse log level: %w", err)
	}

	var ledgerPrivKey ed25519.PrivKeyEd25519
	ledgerPrivKeyBytes, err := hexutil.Decode(privKeysCfg.Validator.PrivKey)
	if err != nil {
		zap.L().Error(err.Error())
		return err
	}
	copy(ledgerPrivKey[:], ledgerPrivKeyBytes)

	var ledgerPubKey account.ConsulPubKey
	ledgerPubKeyBytes := ledgerPrivKey.PubKey().Bytes()[5:]
	copy(ledgerPubKey[:], ledgerPubKeyBytes)

	ledgerValidator := &account.LedgerValidator{
		PrivKey: ledgerPrivKey,
		PubKey:  ledgerPubKey,
	}

	gravityApp, err := createApp(db, ledgerValidator, privKeysCfg.TargetChains, ledgerConf, genesis, bootstrap, tConfig.RPC.ListenAddress, sysCtx)
	if err != nil {
		zap.L().Error(err.Error())
		return fmt.Errorf("failed to parse gravity config: %w", err)
	}

	gravityApp.IsSync = true
	var validators []types.GenesisValidator
	for k, v := range genesis.InitScore {
		pubKey, err := account.HexToValidatorPubKey(k)
		if err != nil {
			zap.L().Error(err.Error())
			return err
		}

		validators = append(validators, types.GenesisValidator{
			PubKey: ed25519.PubKeyEd25519(pubKey),
			Power:  int64(v),
		})
	}

	pv := privval.GenFilePV("", path.Join(home, LedgerKeyStateFileName))
	pv.Key = privval.FilePVKey{
		Address: ledgerValidator.PrivKey.PubKey().Address(),
		PubKey:  ledgerValidator.PrivKey.PubKey(),
		PrivKey: ledgerValidator.PrivKey,
	}

	node, err := nm.NewNode(
		tConfig,
		pv,
		nodeKey,
		proxy.NewLocalClientCreator(gravityApp),
		func() (*types.GenesisDoc, error) {
			return &types.GenesisDoc{
				GenesisTime: genesis.GenesisTime,
				ChainID:     genesis.ChainID,
				ConsensusParams: &types.ConsensusParams{
					Block:    genesis.Block,
					Evidence: genesis.Evidence,
					Validator: types.ValidatorParams{
						PubKeyTypes: []string{"ed25519"},
					},
				},
				Validators: validators,
			}, nil
		},
		nm.DefaultDBProvider,
		nm.DefaultMetricsProvider(tConfig.Instrumentation),
		logger)
	if err != nil {
		zap.L().Error(err.Error())
		return err
	}

	gravityApp.IsSync = false
	err = node.Start()
	if err != nil {
		zap.L().Error(err.Error())
		return err
	}
	defer func() {
		err := node.Stop()
		node.Wait()

		if err != nil {
			panic(err)
		}
	}()

	rpcConfig, err := rpc.NewConfig(rpcHost, tConfig.RPC.ListenAddress, ledgerValidator.PrivKey)
	if err != nil {
		zap.L().Error(err.Error())
		return err
	}
	go rpc.ListenRpcServer(rpcConfig)

	c := make(chan os.Signal, 1)
	signal.Notify(c, os.Interrupt, syscall.SIGTERM)

	<-c

	return nil
}

func createApp(db *badger.DB, ledgerValidator *account.LedgerValidator, privKeys map[string]config.Key, cfg config.LedgerConfig, genesisCfg config.Genesis, bootstrap string, localHost string, ctx context.Context) (*app.GHApplication, error) {
	bAdaptors := make(map[account.ChainType]adaptors.IBlockchainAdaptor)
	for k, v := range cfg.Adapters {
		chainType, err := account.ParseChainType(k)
		if err != nil {
			zap.L().Error(err.Error())
			return nil, err
		}

		privKey, err := account.StringToPrivKey(privKeys[k].PrivKey, chainType)
		if err != nil {
			zap.L().Error(err.Error())
			return nil, err
		}

		var adaptor adaptors.IBlockchainAdaptor

		switch chainType {
		case account.Heco:
			adaptor, err = adaptors.NewHecoAdaptor(privKey, v.NodeUrl, ctx, adaptors.WithHecoGravityContract(v.GravityContractAddress))
			if err != nil {
				zap.L().Error(err.Error())
				return nil, err
			}
		case account.Fantom:
			adaptor, err = adaptors.NewFantomAdaptor(privKey, v.NodeUrl, ctx, adaptors.WithFantomGravityContract(v.GravityContractAddress))
			if err != nil {
				zap.L().Error(err.Error())
				return nil, err
			}
		case account.Avax:
			adaptor, err = adaptors.NewAvaxAdaptor(privKey, v.NodeUrl, ctx, adaptors.WithAvaxGravityContract(v.GravityContractAddress))
			if err != nil {
				zap.L().Error(err.Error())
				return nil, err
			}
		case account.Binance:
			adaptor, err = adaptors.NewBinanceAdaptor(privKey, v.NodeUrl, ctx, adaptors.WithBinanceGravityContract(v.GravityContractAddress))
			if err != nil {
				zap.L().Error(err.Error())
				return nil, err
			}
		case account.Ethereum:
			adaptor, err = adaptors.NewEthereumAdaptor(privKey, v.NodeUrl, ctx, adaptors.WithEthereumGravityContract(v.GravityContractAddress))
			if err != nil {
				zap.L().Error(err.Error())
				return nil, err
			}
		case account.Waves:
			adaptor, err = adaptors.NewWavesAdapter(privKey, v.NodeUrl, v.ChainId[0], adaptors.WithWavesGravityContract(v.GravityContractAddress))
			if err != nil {
				zap.L().Error(err.Error())
				return nil, err
			}
<<<<<<< HEAD
		case account.Ergo:
			adaptor, err = adaptors.NewErgoAdapter(privKey, v.NodeUrl, ctx, adaptors.WithErgoGravityContract(v.GravityContractAddress))
			if err != nil {
				zap.L().Error(err.Error())
				return nil, err
			}

		}

		bAdaptors[chainType] = adaptor

		if bootstrap != "" {
			err = setOraclePubKey(bootstrap, ledgerValidator.PubKey, ledgerValidator.PrivKey, adaptor.PubKey(), chainType)
=======
		case account.Solana:
			adaptor, err = adaptors.NewSolanaAdaptor(privKey, v.NodeUrl, adaptors.SolanaAdapterWithCustom(v.Custom))
>>>>>>> 09460777
			if err != nil {
				zap.L().Error(err.Error())
				return nil, err
			}
		}

		bAdaptors[chainType] = adaptor

		// if bootstrap != "" {
		// 	err = setOraclePubKey(bootstrap, ledgerValidator.PubKey, ledgerValidator.PrivKey, adaptor.PubKey(), chainType)
		// 	if err != nil {
		// 		zap.L().Error(err.Error())
		// 		return nil, err
		// 	}
		// }

	}
	blockScheduler, err := scheduler.New(bAdaptors, ledgerValidator, localHost, ctx)
	if err != nil {
		zap.L().Error(err.Error())
		return nil, err
	}

	genesis := app.Genesis{
		ConsulsCount:              genesisCfg.ConsulsCount,
		OraclesAddressByValidator: make(map[account.ConsulPubKey][]app.OraclesAddresses),
	}

	for k, v := range genesisCfg.OraclesAddressByValidator {
		validatorPubKey, err := account.HexToValidatorPubKey(k)
		if err != nil {
			return nil, err
		}
		for chainTypeString, oracle := range v {
			chainType, err := account.ParseChainType(chainTypeString)
			if err != nil {
				zap.L().Error(err.Error())
				return nil, err
			}

			oraclePubKey, err := account.StringToOraclePubKey(oracle, chainType)
			if err != nil {
				zap.L().Error(err.Error())
				return nil, err
			}

			genesis.OraclesAddressByValidator[validatorPubKey] = append(genesis.OraclesAddressByValidator[validatorPubKey], app.OraclesAddresses{
				ChainType:     chainType,
				OraclesPubKey: oraclePubKey,
			})
		}
	}

	application, err := app.NewGHApplication(bAdaptors, blockScheduler, db, &genesis, ctx, &cfg)
	if err != nil {
		zap.L().Error(err.Error())
		return nil, err
	}

	return application, nil
}

func setOraclePubKey(bootstrapUrl string, pubKey account.ConsulPubKey, privKey crypto.PrivKey, oracle account.OraclesPubKey, chainType account.ChainType) error {
	gravityClient, err := gravity.New(bootstrapUrl)
	if err != nil {
		zap.L().Error(err.Error())
		return err
	}

	oracles, err := gravityClient.OraclesByValidator(pubKey)
	if err != nil && err != gravity.ErrValueNotFound {
		zap.L().Error(err.Error())
		return err
	}

	if _, ok := oracles[chainType]; ok {
		zap.L().Debug("Oracle exists")
		return nil
	}

	tx, err := transactions.New(pubKey, transactions.AddOracle, privKey)
	if err != nil {
		zap.L().Error(err.Error())
		return err
	}

	tx.AddValues([]transactions.Value{
		transactions.BytesValue{
			Value: []byte{byte(chainType)},
		},
		transactions.BytesValue{
			Value: oracle[:],
		},
	})

	err = gravityClient.SendTx(tx)
	if err != nil {
		zap.L().Error(err.Error())
		return err
	}

	return nil
}<|MERGE_RESOLUTION|>--- conflicted
+++ resolved
@@ -123,12 +123,7 @@
 		OraclesAddressByValidator: map[string]map[string]string{
 			"0xcacb7145b7b70211ed43acd648878336915d981abea6bd0b3bdd6a4ff5dad5cf": {
 				"waves": "4ArMUAxJZ3ETB1xSBqJkdhM19TXoEuWHsWzHZqKo3rvY",
-<<<<<<< HEAD
-				"bsc": "0x032405b9ef3cc5ed099ee13f8084f972cfdd6cec85835628ead918712b6a0fab65",
-
-=======
 				"bsc":   "0x032405b9ef3cc5ed099ee13f8084f972cfdd6cec85835628ead918712b6a0fab65",
->>>>>>> 09460777
 			},
 			"0xc5597e2c40b78e4fecd862f54cc8e8c284f85006afcdc8253564e9f5c452ca9a": {
 				"waves": "51yKUBQ7pxGJ1UNCgwdjKMQswYWHGq28thbdpo8gLoEK",
@@ -555,7 +550,12 @@
 				zap.L().Error(err.Error())
 				return nil, err
 			}
-<<<<<<< HEAD
+		case account.Solana:
+			adaptor, err = adaptors.NewSolanaAdaptor(privKey, v.NodeUrl, adaptors.SolanaAdapterWithCustom(v.Custom))
+			if err != nil {
+				zap.L().Error(err.Error())
+				return nil, err
+			}
 		case account.Ergo:
 			adaptor, err = adaptors.NewErgoAdapter(privKey, v.NodeUrl, ctx, adaptors.WithErgoGravityContract(v.GravityContractAddress))
 			if err != nil {
@@ -563,20 +563,6 @@
 				return nil, err
 			}
 
-		}
-
-		bAdaptors[chainType] = adaptor
-
-		if bootstrap != "" {
-			err = setOraclePubKey(bootstrap, ledgerValidator.PubKey, ledgerValidator.PrivKey, adaptor.PubKey(), chainType)
-=======
-		case account.Solana:
-			adaptor, err = adaptors.NewSolanaAdaptor(privKey, v.NodeUrl, adaptors.SolanaAdapterWithCustom(v.Custom))
->>>>>>> 09460777
-			if err != nil {
-				zap.L().Error(err.Error())
-				return nil, err
-			}
 		}
 
 		bAdaptors[chainType] = adaptor
