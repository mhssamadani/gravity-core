<<<<<<< HEAD
#!/bin/bash

eth_address=''

eth_port='8545'
eth_network=''

replace_address_in_migration () {
    migration_name='2_initial_contracts.js'
    route_to_file="migrations/$migration_name"
    
    updated_file=$(cat "$route_to_file" | sed "s/ADDRESS/$eth_address/")

    > "$route_to_file"

    echo "$updated_file" >> "$route_to_file"
}

update_truffle_config () {

    template='
    module.exports = {
        networks: {
            external: {
                host: "%s",     // Localhost (default: none)
                port: 8545,            // Standard Ethereum port (default: none)
                network_id: "*",       // Any network (default: none)
                gas: 0,
                skipDryRun: false
            }
        }
    }
    '

    printf "$template" $eth_network > "truffle-config.js"
}

while [ -n "$1" ]
do
    case "$1" in
        --eth-address) eth_address=$2; replace_address_in_migration ;;
        --eth-network) eth_network=$2; update_truffle_config ;;
    esac 
    shift
done
=======
#!/bin/bash

eth_address=''

eth_port='8545'
eth_network=''
nebula=0

replace_address_in_migration () {
    migration_name='2_initial_contracts.js'
    route_to_file="migrations/$migration_name"
    
    updated_file=$(cat "$route_to_file" | sed "s/ADDRESS/$eth_address/")

    > "$route_to_file"

    echo "$updated_file" >> "$route_to_file"
}

update_truffle_config () {

    template='
    module.exports = {
        networks: {
            external: {
                host: "%s",     // Localhost (default: none)
                port: 8545,            // Standard Ethereum port (default: none)
                network_id: "*",       // Any network (default: none)
                gas: 0,
                skipDryRun: false
            }
        }
    }
    '

    printf "$template" $eth_network > "truffle-config.js"
}

handle_nebula () {
    if [[ $nebula != 0 ]]; then
        echo "Nebula already provided"
        exit 1
    fi
}

while [ -n "$1" ]
do
    case "$1" in
        --nebula) nebula=$2; handle_nebula ;;
        --eth-address) eth_address=$2; replace_address_in_migration ;;
        --eth-network) eth_network=$2; update_truffle_config ;;
    esac 
    shift
done
>>>>>>> 6881b4c1
<|MERGE_RESOLUTION|>--- conflicted
+++ resolved
@@ -1,50 +1,4 @@
-<<<<<<< HEAD
-#!/bin/bash
 
-eth_address=''
-
-eth_port='8545'
-eth_network=''
-
-replace_address_in_migration () {
-    migration_name='2_initial_contracts.js'
-    route_to_file="migrations/$migration_name"
-    
-    updated_file=$(cat "$route_to_file" | sed "s/ADDRESS/$eth_address/")
-
-    > "$route_to_file"
-
-    echo "$updated_file" >> "$route_to_file"
-}
-
-update_truffle_config () {
-
-    template='
-    module.exports = {
-        networks: {
-            external: {
-                host: "%s",     // Localhost (default: none)
-                port: 8545,            // Standard Ethereum port (default: none)
-                network_id: "*",       // Any network (default: none)
-                gas: 0,
-                skipDryRun: false
-            }
-        }
-    }
-    '
-
-    printf "$template" $eth_network > "truffle-config.js"
-}
-
-while [ -n "$1" ]
-do
-    case "$1" in
-        --eth-address) eth_address=$2; replace_address_in_migration ;;
-        --eth-network) eth_network=$2; update_truffle_config ;;
-    esac 
-    shift
-done
-=======
 #!/bin/bash
 
 eth_address=''
@@ -98,5 +52,4 @@
         --eth-network) eth_network=$2; update_truffle_config ;;
     esac 
     shift
-done
->>>>>>> 6881b4c1
+done