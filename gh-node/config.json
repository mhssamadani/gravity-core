<<<<<<< HEAD
{
  "GHPrivKey": "",
  "TCPrivKey": "",
  "RPCHost": "127.0.0.1:5000",
  "NodeUrl": "http://127.0.0.1:6869",
  "GHNodeURL": "http://localhost:26657",
  "Timeout": 1,
  "NebulaId": "",
  "ChainType": "Waves"
=======
{
  "TCPrivateKey": "",
  "GHNodeURL":"http://",
  "Timeout":0,
  "NebulaId":"0000000000000000000000000000000000000000000000000000000000000000",
  "NodeUrl":"http://172.17.0.2:8545",
  "NebulaContract":"c162b15C6D6b478bB1272B02EDA321863CfEE81F",
  "ChainType": "Ethereum"
>>>>>>> 6881b4c1
}<|MERGE_RESOLUTION|>--- conflicted
+++ resolved
@@ -1,4 +1,3 @@
-<<<<<<< HEAD
 {
   "GHPrivKey": "",
   "TCPrivKey": "",
@@ -8,14 +7,4 @@
   "Timeout": 1,
   "NebulaId": "",
   "ChainType": "Waves"
-=======
-{
-  "TCPrivateKey": "",
-  "GHNodeURL":"http://",
-  "Timeout":0,
-  "NebulaId":"0000000000000000000000000000000000000000000000000000000000000000",
-  "NodeUrl":"http://172.17.0.2:8545",
-  "NebulaContract":"c162b15C6D6b478bB1272B02EDA321863CfEE81F",
-  "ChainType": "Ethereum"
->>>>>>> 6881b4c1
 }