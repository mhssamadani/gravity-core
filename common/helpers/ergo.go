--- conflicted
+++ resolved
@@ -9,7 +9,6 @@
 	"net/http"
 	"net/url"
 	"path"
-	"strings"
 	"time"
 )
 
@@ -146,11 +145,6 @@
 
 	response := newResponse(resp)
 	body, _ := ioutil.ReadAll(response.Body)
-<<<<<<< HEAD
-=======
-	urlSlice := strings.Split(req.URL.String(), "/")
-	zap.L().Sugar().Debugf("\n%s, response: %v\n", urlSlice[len(urlSlice)-1], string(body))
->>>>>>> 6a0de1a7
 
 	if response.StatusCode != http.StatusOK {
 		body, _ := ioutil.ReadAll(response.Body)
@@ -160,21 +154,10 @@
 		}
 	}
 
-<<<<<<< HEAD
-	select {
-	case <-ctx.Done():
-		zap.L().Sugar().Debugf("ctx ended")
-		return response, ctx.Err()
-	default:
-	}
 
 	if v != nil {
 		if err = json.Unmarshal(body, v); err != nil {
-=======
-	if v != nil {
-		if err = json.Unmarshal(body, v); err != nil {
 			zap.L().Sugar().Debugf("json parse error")
->>>>>>> 6a0de1a7
 			return response, &ParseError{Err: err}
 		}
 	}
