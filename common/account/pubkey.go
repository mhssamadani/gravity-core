package account

import (
	"encoding/hex"
	"github.com/btcsuite/btcutil/base58"
	"github.com/ethereum/go-ethereum/common/hexutil"
	solana_common "github.com/portto/solana-go-sdk/common"
	"github.com/tendermint/tendermint/crypto/ed25519"
	wavesplatform "github.com/wavesplatform/go-lib-crypto"
	"github.com/wavesplatform/gowaves/pkg/crypto"
)

type ConsulPubKey ed25519.PubKeyEd25519
type OraclesPubKey [33]byte

func StringToPrivKey(value string, chainType ChainType) ([]byte, error) {
	var privKey []byte
	var err error
	switch chainType {
<<<<<<< HEAD
	case Ethereum, Binance, Heco, Fantom, Avax, Polygon:
=======
	case Ethereum, Binance, Heco, Fantom, Avax, Polygon, XDai:
>>>>>>> 6a0de1a7
		privKey, err = hexutil.Decode(value)
		if err != nil {
			return nil, err
		}
	case Solana:
		privKey = base58.Decode(value)
	case Waves:
		wCrypto := wavesplatform.NewWavesCrypto()
		seed := wavesplatform.Seed(value)
		secret, err := crypto.NewSecretKeyFromBase58(string(wCrypto.PrivateKey(seed)))
		if err != nil {
			return nil, err
		}
		privKey = secret.Bytes()
<<<<<<< HEAD
	case Ergo:
=======
	case Ergo, Sigma:
>>>>>>> 6a0de1a7
		privKey, err = hex.DecodeString(value)
		if err != nil {
			return nil, err
		}
	}

	return privKey, nil
}

func BytesToOraclePubKey(value []byte, chainType ChainType) OraclesPubKey {
	var pubKey OraclesPubKey
	switch chainType {
	case Ethereum, Binance, Heco, Fantom, Avax, Polygon, Ergo, Sigma, XDai:
		copy(pubKey[:], value[0:33])
	case Waves:
		copy(pubKey[:], append([]byte{0}, value[0:32]...))
	case Solana:
		copy(pubKey[:], append([]byte{0}, value[0:32]...))
	}
	return pubKey
}

func (pubKey *OraclesPubKey) ToBytes(chainType ChainType) []byte {
	var v []byte
	switch chainType {
	case Ethereum, Binance, Heco, Fantom, Avax, Polygon, Ergo, Sigma, XDai:
		v = pubKey[:33]
	case Waves:
		v = pubKey[1:33]
	case Solana:
		v = pubKey[1:33]
	}
	return v
}
func (pubKey *OraclesPubKey) ToString(chainType ChainType) string {
	b := pubKey.ToBytes(chainType)
	switch chainType {
<<<<<<< HEAD
	case Ethereum, Binance, Heco, Fantom, Avax, Polygon:
=======
	case Ethereum, Binance, Heco, Fantom, Avax, Polygon, XDai:
>>>>>>> 6a0de1a7
		return hexutil.Encode(b)
	case Waves:
		return base58.Encode(b)
	case Solana:
		return base58.Encode(b)
<<<<<<< HEAD
	case Ergo:
=======
	case Ergo, Sigma:
>>>>>>> 6a0de1a7
		return hex.EncodeToString(b)
	}

	return ""
}

func StringToOraclePubKey(value string, chainType ChainType) (OraclesPubKey, error) {
	var pubKey []byte
	var err error
	switch chainType {
<<<<<<< HEAD
	case Ethereum, Binance, Heco, Fantom, Avax, Polygon:
=======
	case Ethereum, Binance, Heco, Fantom, Avax, Polygon, XDai:
>>>>>>> 6a0de1a7
		pubKey, err = hexutil.Decode(value)
		if err != nil {
			return [33]byte{}, err
		}
	case Waves:
		wPubKey, err := crypto.NewPublicKeyFromBase58(value)
		pubKey = wPubKey[:]
		if err != nil {
			return [33]byte{}, err
		}
	case Solana:
		sPubKey := solana_common.PublicKeyFromString(value)
		pubKey = sPubKey[:]
		if err != nil {
			return [33]byte{}, err
		}
<<<<<<< HEAD
	case Ergo:
=======
	case Ergo, Sigma:
>>>>>>> 6a0de1a7
		pubKey, err = hex.DecodeString(value)
		if err != nil {
			return [33]byte{}, err
		}
	}
	return BytesToOraclePubKey(pubKey, chainType), nil
}

func HexToValidatorPubKey(hex string) (ConsulPubKey, error) {
	b, err := hexutil.Decode(hex)
	if err != nil {
		return ConsulPubKey{}, err
	}
	pubKey := ConsulPubKey{}
	copy(pubKey[:], b)
	return pubKey, nil
}<|MERGE_RESOLUTION|>--- conflicted
+++ resolved
@@ -17,11 +17,7 @@
 	var privKey []byte
 	var err error
 	switch chainType {
-<<<<<<< HEAD
-	case Ethereum, Binance, Heco, Fantom, Avax, Polygon:
-=======
 	case Ethereum, Binance, Heco, Fantom, Avax, Polygon, XDai:
->>>>>>> 6a0de1a7
 		privKey, err = hexutil.Decode(value)
 		if err != nil {
 			return nil, err
@@ -36,11 +32,7 @@
 			return nil, err
 		}
 		privKey = secret.Bytes()
-<<<<<<< HEAD
 	case Ergo:
-=======
-	case Ergo, Sigma:
->>>>>>> 6a0de1a7
 		privKey, err = hex.DecodeString(value)
 		if err != nil {
 			return nil, err
@@ -53,7 +45,7 @@
 func BytesToOraclePubKey(value []byte, chainType ChainType) OraclesPubKey {
 	var pubKey OraclesPubKey
 	switch chainType {
-	case Ethereum, Binance, Heco, Fantom, Avax, Polygon, Ergo, Sigma, XDai:
+	case Ethereum, Binance, Heco, Fantom, Avax, Polygon, Ergo, XDai:
 		copy(pubKey[:], value[0:33])
 	case Waves:
 		copy(pubKey[:], append([]byte{0}, value[0:32]...))
@@ -66,7 +58,7 @@
 func (pubKey *OraclesPubKey) ToBytes(chainType ChainType) []byte {
 	var v []byte
 	switch chainType {
-	case Ethereum, Binance, Heco, Fantom, Avax, Polygon, Ergo, Sigma, XDai:
+	case Ethereum, Binance, Heco, Fantom, Avax, Polygon, Ergo, XDai:
 		v = pubKey[:33]
 	case Waves:
 		v = pubKey[1:33]
@@ -78,21 +70,13 @@
 func (pubKey *OraclesPubKey) ToString(chainType ChainType) string {
 	b := pubKey.ToBytes(chainType)
 	switch chainType {
-<<<<<<< HEAD
-	case Ethereum, Binance, Heco, Fantom, Avax, Polygon:
-=======
 	case Ethereum, Binance, Heco, Fantom, Avax, Polygon, XDai:
->>>>>>> 6a0de1a7
 		return hexutil.Encode(b)
 	case Waves:
 		return base58.Encode(b)
 	case Solana:
 		return base58.Encode(b)
-<<<<<<< HEAD
 	case Ergo:
-=======
-	case Ergo, Sigma:
->>>>>>> 6a0de1a7
 		return hex.EncodeToString(b)
 	}
 
@@ -103,11 +87,7 @@
 	var pubKey []byte
 	var err error
 	switch chainType {
-<<<<<<< HEAD
-	case Ethereum, Binance, Heco, Fantom, Avax, Polygon:
-=======
 	case Ethereum, Binance, Heco, Fantom, Avax, Polygon, XDai:
->>>>>>> 6a0de1a7
 		pubKey, err = hexutil.Decode(value)
 		if err != nil {
 			return [33]byte{}, err
@@ -124,11 +104,7 @@
 		if err != nil {
 			return [33]byte{}, err
 		}
-<<<<<<< HEAD
 	case Ergo:
-=======
-	case Ergo, Sigma:
->>>>>>> 6a0de1a7
 		pubKey, err = hex.DecodeString(value)
 		if err != nil {
 			return [33]byte{}, err
