--- conflicted
+++ resolved
@@ -115,13 +115,13 @@
 		if err != nil {
 			return nil, err
 		}
-<<<<<<< HEAD
+	case account.Solana:
+		adaptor, err = adaptors.NewSolanaAdaptor(oracleSecretKey, targetChainNodeUrl, adaptors.SolanaAdapterWithGhClient(ghClient), adaptors.SolanaAdapterWithCustom(customParams))
+		if err != nil {
+			return nil, err
+		}
 	case account.Ergo:
 		adaptor, err = adaptors.NewErgoAdapter(oracleSecretKey, targetChainNodeUrl, ctx, adaptors.ErgoAdapterWithGhClient(ghClient))
-=======
-	case account.Solana:
-		adaptor, err = adaptors.NewSolanaAdaptor(oracleSecretKey, targetChainNodeUrl, adaptors.SolanaAdapterWithGhClient(ghClient), adaptors.SolanaAdapterWithCustom(customParams))
->>>>>>> 09460777
 		if err != nil {
 			return nil, err
 		}
