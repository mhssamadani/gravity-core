--- conflicted
+++ resolved
@@ -42,21 +42,19 @@
     // tab if you use this network and you must also set the `host`, `port` and `network_id`
     // options below to some value.
     //
-<<<<<<< HEAD
     develop: {
-      port: 7545,
-      network_id: "5777",
-      accounts: 5,
-      defaultEtherBalance: 500,
-      blockTime: 15
-=======
+        port: 7545,
+        network_id: "5777",
+        accounts: 5,
+        defaultEtherBalance: 500,
+        blockTime: 15
+    },
     external: {
       host: "172.21.0.1",     // Localhost (default: none)
       port: 8545,            // Standard Ethereum port (default: none)
       network_id: "*",       // Any network (default: none)
       gas: 0,
       skipDryRun: false
->>>>>>> 5fa34546
     },
     development: {
       host: "127.0.0.1",     // Localhost (default: none)
