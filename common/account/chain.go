--- conflicted
+++ resolved
@@ -14,11 +14,8 @@
 	Heco
 	Fantom
 	Avax
-<<<<<<< HEAD
+	Solana
 	Ergo
-=======
-	Solana
->>>>>>> 09460777
 )
 
 var (
@@ -40,13 +37,10 @@
 		return Avax, nil
 	case "waves":
 		return Waves, nil
-<<<<<<< HEAD
+	case "solana":
+		return Solana, nil
 	case "erg":
 		return Ergo, nil
-=======
-	case "solana":
-		return Solana, nil
->>>>>>> 09460777
 	default:
 		return 0, ErrParseChainType
 	}
@@ -65,13 +59,10 @@
 		return "ftm"
 	case Avax:
 		return "avax"
-<<<<<<< HEAD
+	case Solana:
+		return "solana"
 	case Ergo:
 		return "erg"
-=======
-	case Solana:
-		return "solana"
->>>>>>> 09460777
 	default:
 		return "ethereum"
 	}
